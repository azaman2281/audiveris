//------------------------------------------------------------------------------------------------//
//                                                                                                //
//                                        H e a d I n t e r                                       //
//                                                                                                //
//------------------------------------------------------------------------------------------------//
// <editor-fold defaultstate="collapsed" desc="hdr">
//
//  Copyright © Audiveris 2019. All rights reserved.
//
//  This program is free software: you can redistribute it and/or modify it under the terms of the
//  GNU Affero General Public License as published by the Free Software Foundation, either version
//  3 of the License, or (at your option) any later version.
//
//  This program is distributed in the hope that it will be useful, but WITHOUT ANY WARRANTY;
//  without even the implied warranty of MERCHANTABILITY or FITNESS FOR A PARTICULAR PURPOSE.
//  See the GNU Affero General Public License for more details.
//
//  You should have received a copy of the GNU Affero General Public License along with this
//  program.  If not, see <http://www.gnu.org/licenses/>.
//------------------------------------------------------------------------------------------------//
// </editor-fold>
package org.audiveris.omr.sig.inter;

import ij.process.ByteProcessor;

import org.audiveris.omr.constant.Constant;
import org.audiveris.omr.constant.ConstantSet;
import org.audiveris.omr.glyph.Glyph;
import org.audiveris.omr.glyph.Shape;
import org.audiveris.omr.glyph.ShapeSet;
import org.audiveris.omr.image.Anchored.Anchor;
import org.audiveris.omr.image.Template;
import org.audiveris.omr.image.TemplateFactory;
import org.audiveris.omr.math.GeoOrder;
import org.audiveris.omr.math.LineUtil;
import org.audiveris.omr.math.PointUtil;
import static org.audiveris.omr.run.Orientation.VERTICAL;
import org.audiveris.omr.run.RunTable;
import org.audiveris.omr.run.RunTableFactory;
import org.audiveris.omr.sheet.Scale;
import org.audiveris.omr.sheet.Sheet;
import org.audiveris.omr.sheet.Staff;
import org.audiveris.omr.sheet.Staff.IndexedLedger;
import org.audiveris.omr.sheet.SystemInfo;
import org.audiveris.omr.sheet.note.HeadSeedScale;
import org.audiveris.omr.sheet.note.NotePosition;
import org.audiveris.omr.sheet.rhythm.Measure;
import org.audiveris.omr.sheet.stem.HeadLinker;
import org.audiveris.omr.sig.GradeImpacts;
import org.audiveris.omr.sig.SIGraph;
import org.audiveris.omr.sig.relation.AlterHeadRelation;
import org.audiveris.omr.sig.relation.ChordStemRelation;
import org.audiveris.omr.sig.relation.Containment;
import org.audiveris.omr.sig.relation.HeadStemRelation;
import org.audiveris.omr.sig.relation.Link;
import org.audiveris.omr.sig.relation.Relation;
import org.audiveris.omr.sig.relation.SlurHeadRelation;
import org.audiveris.omr.sig.ui.InterEditor;
import org.audiveris.omr.sig.ui.InterTracker;
import org.audiveris.omr.sig.ui.AdditionTask;
import org.audiveris.omr.sig.ui.LinkTask;
import org.audiveris.omr.sig.ui.UITask;
import org.audiveris.omr.ui.symbol.Alignment;
import org.audiveris.omr.ui.symbol.MusicFont;
import org.audiveris.omr.ui.symbol.ShapeSymbol;
import org.audiveris.omr.util.ByteUtil;
import org.audiveris.omr.util.HorizontalSide;
import static org.audiveris.omr.util.HorizontalSide.*;
import org.audiveris.omr.util.VerticalSide;
import static org.audiveris.omr.util.VerticalSide.*;
import org.audiveris.omr.util.Version;
import org.audiveris.omr.util.WrappedBoolean;

import org.slf4j.Logger;
import org.slf4j.LoggerFactory;

import java.awt.Color;
import java.awt.Graphics2D;
import java.awt.Point;
import java.awt.Rectangle;
import java.awt.geom.Line2D;
import java.awt.geom.Point2D;
import java.awt.geom.Rectangle2D;
import java.util.ArrayList;
import java.util.Arrays;
import java.util.Collection;
import java.util.Collections;
import java.util.EnumMap;
import java.util.LinkedHashSet;
import java.util.List;
import java.util.Map;
import java.util.Set;

import javax.xml.bind.annotation.XmlAccessType;
import javax.xml.bind.annotation.XmlAccessorType;
import javax.xml.bind.annotation.XmlAttribute;
import javax.xml.bind.annotation.XmlIDREF;
import javax.xml.bind.annotation.XmlRootElement;

/**
 * Class {@code HeadInter} represents a note head, that is any head shape including
 * whole and breve, but not a rest.
 * <p>
 * These rather round-shaped symbols are retrieved via template-matching technique.
 *
 * @author Hervé Bitteur
 */
@XmlRootElement(name = "head")
@XmlAccessorType(XmlAccessType.NONE)
public class HeadInter
        extends AbstractNoteInter
{
    //~ Static fields/initializers -----------------------------------------------------------------

    private static final Constants constants = new Constants();

    private static final Logger logger = LoggerFactory.getLogger(HeadInter.class);

    //~ Instance fields ----------------------------------------------------------------------------
    //
    // Persistent data
    //----------------
    //
    /** Deprecated. Old mirror instance, if any. */
    @Deprecated
    @XmlIDREF
    @XmlAttribute(name = "mirror")
    protected AbstractInter oldMirror;

    // Transient data
    //---------------
    //
    /** Shape template. */
    private Template template;

    /** Head-Stem linker. */
    private HeadLinker linker;

    //~ Constructors -------------------------------------------------------------------------------
    /**
     * Creates a new {@code HeadInter} object.
     *
     * @param bounds  the object bounds
     * @param shape   the underlying shape
     * @param impacts the grade details
     * @param staff   the related staff
     * @param pitch   the note pitch
     */
    public HeadInter (Rectangle bounds,
                      Shape shape,
                      GradeImpacts impacts,
                      Staff staff,
                      Double pitch)
    {
        super(null, bounds, shape, impacts, staff, pitch);
    }

    /**
     * Creates a new {@code HeadInter} object.
     *
     * @param bounds the object bounds
     * @param shape  the underlying shape
     * @param grade  quality grade
     * @param staff  the related staff
     * @param pitch  the note pitch
     */
    public HeadInter (Rectangle bounds,
                      Shape shape,
                      Double grade,
                      Staff staff,
                      Double pitch)
    {
        super(null, bounds, shape, grade, staff, pitch);
    }

    /** No-arg constructor needed by JAXB. */
    private HeadInter ()
    {
    }

    //~ Methods ------------------------------------------------------------------------------------
    //--------//
    // accept //
    //--------//
    @Override
    public void accept (InterVisitor visitor)
    {
        visitor.visit(this);
    }

    //-------//
    // added //
    //-------//
    @Override
    public void added ()
    {
        super.added();

        if (ShapeSet.StemHeads.contains(shape)) {
            setAbnormal(true); // No stem linked yet
        }
    }

    //---------------//
    // checkAbnormal //
    //---------------//
    @Override
    public boolean checkAbnormal ()
    {
        if (ShapeSet.StemHeads.contains(shape)) {
            // Check if a stem is connected
            setAbnormal(!sig.hasRelation(this, HeadStemRelation.class));
        }

        return isAbnormal();
    }

    //----------//
    // contains //
    //----------//
    @Override
    public boolean contains (Point point)
    {
        if (!super.contains(point)) {
            return false;
        }

        final Line2D midLine = getMidLine();

        if (midLine != null) {
            // This head is "shared" with another head, and we use the point location with respect
            // to head mid line to disambiguate which head is pointed at.
            return midLine.relativeCCW(point) < 0;
        }

        return true;
    }

    //------------//
    // deriveFrom //
    //------------//
    @Override
    public boolean deriveFrom (ShapeSymbol symbol,
                               Sheet sheet,
                               MusicFont font,
                               Point dropLocation,
                               Alignment alignment)
    {
        // Needed to get head bounds
        super.deriveFrom(symbol, sheet, font, dropLocation, alignment);

        // For a note head, we snap to stems for x & lines/ledgers for y
        if (staff != null) {
            boolean modified = false;

            final Double x = getSnapAbscissa();
            if (x != null) {
                dropLocation.x = (int) Math.rint(x);
                modified = true;
            }

            final Double y = getSnapOrdinate();
            if (y != null) {
                dropLocation.y = (int) Math.rint(y);
                modified = true;
            }

            if (modified) {
                super.deriveFrom(symbol, sheet, font, dropLocation, alignment);
            }
        }

        return true;
    }

    //-----------//
    // duplicate //
    //-----------//
    /**
     * Duplicate this head, keeping the same head shape (black vs void).
     *
     * @return a duplicate head
     */
    public HeadInter duplicate ()
    {
        return duplicateAs(shape);
    }

    //-------------//
    // duplicateAs //
    //-------------//
    /**
     * Build a duplicate of this head, perhaps with a different shape.
     * <p>
     * Used when say a half head is shared, with flag/beam on one side.
     *
     * @param shape precise shape for the duplicate
     * @return duplicate
     */
    public HeadInter duplicateAs (Shape shape)
    {
        HeadInter clone = new HeadInter(bounds, shape, impacts, staff, pitch);

        clone.setGlyph(this.glyph);

        if (impacts == null) {
            clone.setGrade(getGrade());
        }

        return clone;
    }

    //---------------//
    // getAccidental //
    //---------------//
    /**
     * Report the (local) accidental, if any, related to this head.
     *
     * @return the related accidental, or null
     */
    public AlterInter getAccidental ()
    {
        for (Relation rel : sig.getRelations(this, AlterHeadRelation.class)) {
            return (AlterInter) sig.getOppositeInter(this, rel);
        }

        return null;
    }

    //---------------//
    // getAlteration //
    //---------------//
    /**
     * Report the actual alteration of this note, taking into account the accidental of
     * this note if any, the accidental of previous note with same step within the same
     * measure, a tie from previous measure and finally the current key signature.
     *
     * @param fifths fifths value for current key signature
     * @return the actual alteration
     */
    public int getAlteration (Integer fifths)
    {
        return HeadInter.this.getAlteration(fifths, true);
    }

    //---------------//
    // getAlteration //
    //---------------//
    /**
     * Report the actual alteration of this note, taking into account the accidental of
     * this note if any, the accidental of previous note with same step within the same
     * measure, a tie from previous measure and finally the current key signature.
     *
     * @param fifths fifths value for current key signature
     * @param useTie true to use tie for check
     * @return the actual alteration
     */
    public int getAlteration (Integer fifths,
                              boolean useTie)
    {
        // Look for local/measure accidental
        AlterInter accidental = getMeasureAccidental();

        if (accidental != null) {
            return AlterInter.alterationOf(accidental);
        }

        if (useTie) {
            // Look for tie from previous measure (same system or previous system)
            for (Relation rel : sig.getRelations(this, SlurHeadRelation.class)) {
                SlurInter slur = (SlurInter) sig.getOppositeInter(this, rel);

                if (slur.isTie() && (slur.getHead(HorizontalSide.RIGHT) == this)) {
                    // Is the starting head in same system?
                    HeadInter startHead = slur.getHead(HorizontalSide.LEFT);

                    if (startHead != null) {
                        // Use start head alter
                        return startHead.getAlteration(fifths);
                    }

                    // Use slur extension to look into previous system
                    SlurInter prevSlur = slur.getExtension(HorizontalSide.LEFT);

                    if (prevSlur != null) {
                        startHead = prevSlur.getHead(HorizontalSide.LEFT);

                        if (startHead != null) {
                            // Use start head alter
                            return startHead.getAlteration(fifths);
                        }
                    }

                    // TODO: Here we should look in previous sheet/page...
                }
            }
        }

        // Finally, use the current key signature
        if (fifths != null) {
            return KeyInter.getAlterFor(getStep(), fifths);
        }

        // Nothing found, so...
        return 0;
    }

    //----------------------//
    // getMeasureAccidental //
    //----------------------//
    /**
     * Report the accidental (if any) which applies to this head or to a previous
     * compatible one in the same measure.
     *
     * @return the measure scoped accidental found or null
     */
    public AlterInter getMeasureAccidental ()
    {
        // Look for local accidental
        AlterInter accidental = getAccidental();

        if (accidental != null) {
            return accidental;
        }

        // Look for previous accidental with same note step in the same measure
        // Let's avoid the use of time slots (which would require RHYTHMS step to be done!)
        Measure measure = getChord().getMeasure();
        List<Inter> heads = new ArrayList<>();

        for (HeadChordInter headChord : measure.getHeadChords()) {
            heads.addAll(headChord.getMembers());
        }

        boolean started = false;
        Collections.sort(heads, Inters.byReverseCenterAbscissa);

        for (Inter inter : heads) {
            HeadInter head = (HeadInter) inter;

            if (head == this) {
                started = true;
            } else if (started && (head.getStep() == getStep())
                               && (head.getOctave() == getOctave())
                               && (head.getStaff() == getStaff())) {
                accidental = head.getAccidental();

                if (accidental != null) {
                    return accidental;
                }
            }
        }

        return null;
    }

    //----------//
    // getChord //
    //----------//
    /**
     * Report the containing (head) chord, if any.
     *
     * @return containing chord or null
     */
    @Override
    public HeadChordInter getChord ()
    {
        return (HeadChordInter) getEnsemble();
    }

    //---------------//
    // getCoreBounds //
    //---------------//
    @Override
    public Rectangle getCoreBounds ()
    {
        if (coreBounds == null) {
            coreBounds = shrink(getBounds()).getBounds();
        }

        return coreBounds;
    }

    //-------------//
    // getTemplate //
    //-------------//
    /**
     * Report the template used to generate this head shape with proper size.
     *
     * @return related template template
     */
    public Template getTemplate ()
    {
        if (template == null) {
            final int pointSize = staff.getHeadPointSize();
            template = TemplateFactory.getInstance().getCatalog(pointSize).getTemplate(shape);
        }

        return template;
    }

    //-----------//
    // getEditor //
    //-----------//
    @Override
    public InterEditor getEditor ()
    {
        return new Editor(this);
    }

    //------------//
    // getMidLine //
    //------------//
    /**
     * Report the separating line for shared heads.
     * <p>
     * The line is nearly vertical, oriented from head to stem.
     * Thus, the relativeCCW is negative for points located on proper head half.
     *
     * @return oriented middle line or null if not mirrored
     */
    public Line2D getMidLine ()
    {
        if (getMirror() == null) {
            return null;
        }

        final Rectangle box = getBounds();

        for (Relation relation : sig.getRelations(this, HeadStemRelation.class)) {
            final HeadStemRelation rel = (HeadStemRelation) relation;

            if (rel.getHeadSide() == HorizontalSide.LEFT) {
                return LineUtil.bisector(
                        new Point(box.x, box.y + box.height),
                        new Point(box.x + box.width, box.y));
            } else {
                return LineUtil.bisector(
                        new Point(box.x + box.width, box.y),
                        new Point(box.x, box.y + box.height));
            }
        }

        return null;
    }

    //-------------------//
    // getRelationCenter //
    //-------------------//
    /**
     * {@inheritDoc}
     * <p>
     * For shared heads, the relation center is slightly shifted to the containing chord.
     *
     * @return the head relation center, shifted for a shared head
     */
    @Override
    public Point2D getRelationCenter ()
    {
        final Point2D center = getCenter2D();

        if (getMirror() == null) {
            return center;
        }

        final Rectangle box = getBounds();
        final double dx = box.width / 5.0;
        final double dy = box.height / 5.0;

        for (Relation relation : sig.getRelations(this, HeadStemRelation.class)) {
            final HeadStemRelation rel = (HeadStemRelation) relation;

            if (rel.getHeadSide() == HorizontalSide.LEFT) {
                return new Point2D.Double(center.getX() - dx, center.getY() + dy);
            } else {
                return new Point2D.Double(center.getX() + dx, center.getY() - dy);
            }
        }

        return center; // Should not occur...
    }

    //--------------//
    // getSideStems //
    //--------------//
    /**
     * Report the stems linked to this head, organized by head side.
     *
     * @return the map of linked stems, organized by head side
     * @see #getStems()
     */
    public Map<HorizontalSide, Set<StemInter>> getSideStems ()
    {
        // Split connected stems into left and right sides
        final Map<HorizontalSide, Set<StemInter>> map = new EnumMap<>(HorizontalSide.class);

        for (Relation relation : sig.getRelations(this, HeadStemRelation.class)) {
            HeadStemRelation rel = (HeadStemRelation) relation;
            HorizontalSide side = rel.getHeadSide();
            Set<StemInter> set = map.get(side);

            if (set == null) {
                map.put(side, set = new LinkedHashSet<>());
            }

            set.add((StemInter) sig.getEdgeTarget(rel));
        }

        return map;
    }

    //-----------------------//
    // getStemReferencePoint //
    //-----------------------//
    /**
     * Report the reference point for a stem connection.
     *
     * @param anchor desired side for stem (typically TOP_RIGHT_STEM or BOTTOM_LEFT_STEM)
     * @return the reference point
     */
    public Point2D getStemReferencePoint (Anchor anchor)
    {
        getTemplate(); // Make sure we have the template
        Rectangle headBox = getBounds();
        Rectangle templateBox = template.getBounds(headBox);
        Point2D offset = template.getOffset(anchor);
        Point2D ref = PointUtil.addition(templateBox.getLocation(), offset);

        if (sig == null) {
            return ref;
        }

        // Correction based on HeadSeedScale data if available
        final Scale scale = sig.getSystem().getSheet().getScale();
        final HeadSeedScale hs = scale.getHeadSeedScale();

        if (hs != null) {
            // NOTA: We use the same abscissa correction for BOTH horizontal sides
            final Double dl = hs.getDx(shape, LEFT);
            final Double dr = hs.getDx(shape, RIGHT);
            Double dx = null;

            if (dl != null) {
                if (dr != null) {
                    dx = (dl + dr) / 2;
                } else {
                    dx = dl;
                }
            } else if (dr != null) {
                dx = dr;
            }

            if (dx != null) {
                final HorizontalSide hSide = (anchor == Anchor.BOTTOM_LEFT_STEM) ? LEFT : RIGHT;
                final double x = (hSide == LEFT) ? headBox.x - dx : headBox.x + headBox.width + dx;

                return new Point2D.Double(x, ref.getY());
            }
        }

        return ref;
    }

    //-----------------------//
    // getStemReferencePoint //
    //-----------------------//
    /**
     * Report the reference point for a stem connection.
     *
     * @param hSide horizontal side for stem (LEFT or RIGHT)
     * @return the reference point
     */
    public Point2D getStemReferencePoint (HorizontalSide hSide)
    {
        return getStemReferencePoint((hSide == LEFT)
                ? Anchor.BOTTOM_LEFT_STEM
                : Anchor.TOP_RIGHT_STEM);
    }

    //----------//
    // getStems //
    //----------//
    /**
     * Report the stems linked to this head, whatever the side.
     *
     * @return set of linked stems
     * @see #getSideStems()
     */
    public Set<StemInter> getStems ()
    {
        final Set<StemInter> set = new LinkedHashSet<>();

        for (Relation relation : sig.getRelations(this, HeadStemRelation.class)) {
            set.add((StemInter) sig.getEdgeTarget(relation));
        }

        return set;
    }

    //-----------//
    // getLinker //
    //-----------//
    /**
     * Report the dedicated head-stem linker.
     *
     * @return the linker
     */
    public HeadLinker getLinker ()
    {
        return linker;
    }

    //-----------//
    // setLinker //
    //-----------//
    /**
     * Set the dedicated head-stem linker.
     *
     * @param linker the head-stem linker
     */
    public void setLinker (HeadLinker linker)
    {
        this.linker = linker;
    }

    //------------//
    // getTracker //
    //------------//
    @Override
    public InterTracker getTracker (Sheet sheet)
    {
        return new Tracker(this, sheet);
    }

    //----------//
    // overlaps //
    //----------//
    /**
     * {@inheritDoc}
     * <p>
     * Specifically between two note heads, overlap is checked based on pitch values,
     * horizontal distance and area intersection.
     *
     * @param that another inter (perhaps a note head)
     * @return true if overlap is detected
     */
    @Override
    public boolean overlaps (Inter that)
    {
        if (that instanceof HeadInter) {
            if (this.isVip() && that.isVip()) {
                logger.info("HeadInter checking overlaps between {} and {}", this, that);
            }

            HeadInter thatHead = (HeadInter) that;

<<<<<<< HEAD
            // Check pitch distance
            if (this.getStaff() == that.getStaff()) {
                if (Math.abs(this.getIntegerPitch() - thatHead.getIntegerPitch()) > 1) {
                    return false;
                }
=======
            // Check integer pitch distance
            final Integer dPitch = (this.getStaff() == that.getStaff())
                    ? Math.abs(this.getIntegerPitch() - thatHead.getIntegerPitch()) : null;

            if ((dPitch != null) && (dPitch > 1)) {
                return false;
>>>>>>> 32231784
            }

            // Check horizontal distance
            Rectangle thisBounds = this.getBounds();
            Rectangle thatBounds = thatHead.getBounds();
            Rectangle common = thisBounds.intersection(thatBounds);
            int minWidth = Math.min(thisBounds.width, thatBounds.width);
            double widthRatio = (double) common.width / minWidth;

            if (widthRatio <= constants.maxOverlapDxRatio.getValue()) {
                return false;
            } else if (widthRatio >= constants.minOverlapDxRatio.getValue()) {
                if ((dPitch != null) && (dPitch <= 1)) {
                    return true;
                }
            }

<<<<<<< HEAD
            // Check area
=======
            // Check area intersection
>>>>>>> 32231784
            int thisArea = thisBounds.width * thisBounds.height;
            int thatArea = thatBounds.width * thatBounds.height;
            int minArea = Math.min(thisArea, thatArea);
            int commonArea = common.width * common.height;
            double areaRatio = (double) commonArea / minArea;
            boolean areaRes = areaRatio > constants.maxOverlapAreaRatio.getValue();

            return areaRes;
        }

        // Basic test
        return super.overlaps(that);
    }

    //--------//
    // preAdd //
    //--------//
    @Override
    public List<? extends UITask> preAdd (WrappedBoolean cancel)
    {
        final List<UITask> tasks = new ArrayList<>();
        final SystemInfo system = staff.getSystem();
        final SIGraph theSig = system.getSig();

        // Include standard addition task for this head
        final Collection<Link> links = searchLinks(staff.getSystem());
        tasks.add(new AdditionTask(theSig, this, getBounds(), links));

        if (system.getSheet().getStub().getLatestStep()
                .compareTo(org.audiveris.omr.step.Step.CHORDS) >= 0) {
            // If we link head to a stem, create/update the related head chord
            boolean stemFound = false;

            for (Link link : links) {
                if (link.relation instanceof HeadStemRelation) {
                    final StemInter stem = (StemInter) link.partner;
                    final HeadChordInter headChord;
                    final List<HeadChordInter> stemChords = stem.getChords();

                    if (stemChords.isEmpty()) {
                        // Create a chord based on stem
                        headChord = new HeadChordInter(null);
                        tasks.add(
                                new AdditionTask(
                                        theSig, headChord, stem.getBounds(),
                                        Arrays.asList(new Link(stem, new ChordStemRelation(), true))));
                    } else {
                        if (stemChords.size() > 1) {
                            logger.warn("Stem shared by several chords, picked one");
                        }

                        headChord = stemChords.get(0);
                    }

                    // Declare head part of head-chord
                    tasks.add(new LinkTask(theSig, headChord, this, new Containment()));
                    stemFound = true;

                    break;
                }
            }

            if (!stemFound) {
                // Head without stem
                HeadChordInter headChord = new HeadChordInter(null);
                tasks.add(new AdditionTask(theSig, headChord, getBounds(),
                                           Arrays.asList(new Link(this, new Containment(), true))));
            }
        }

        // Addition of needed ledgers
        tasks.addAll(neededLedgerAdditions());

        return tasks;
    }

    //---------//
    // preEdit //
    //---------//
    @Override
    public List<? extends UITask> preEdit (InterEditor editor)
    {
        final List<UITask> tasks = new ArrayList<>(super.preEdit(editor));

        // Addition of needed ledgers
        tasks.addAll(neededLedgerAdditions());

        return tasks;
    }

    //---------------//
    // retrieveGlyph //
    //---------------//
    /**
     * Use template to build an underlying glyph.
     *
     * @param image the image to read pixels from
     * @return the underlying glyph or null if failed
     */
    public Glyph retrieveGlyph (ByteProcessor image)
    {
        getTemplate();

        final Sheet sheet = staff.getSystem().getSheet();
        final Rectangle interBox = getBounds();
        final Rectangle tplBox = template.getBounds(interBox);

        // Foreground points (coordinates WRT tplBox)
        final List<Point> fores = template.getForegroundPixels(tplBox, image);

        if (fores.isEmpty()) {
            logger.info("No foreground pixels for {}", this);

            return null;
        }

        final Rectangle foreBox = PointUtil.boundsOf(fores);

        final ByteProcessor buf = new ByteProcessor(foreBox.width, foreBox.height);
        ByteUtil.raz(buf);

        for (Point p : fores) {
            buf.set(p.x - foreBox.x, p.y - foreBox.y, 0);
        }

        // Runs
        RunTable runTable = new RunTableFactory(VERTICAL).createTable(buf);

        // Glyph
        glyph = sheet.getGlyphIndex().registerOriginal(
                new Glyph(tplBox.x + foreBox.x, tplBox.y + foreBox.y, runTable));

        // Use glyph bounds as inter bounds
        bounds = glyph.getBounds();

        return glyph;
    }

    //-------------//
    // searchLinks //
    //-------------//
    /**
     * {@inheritDoc}
     * <p>
     * Specifically, look for stem to allow head attachment.
     *
     * @return stem link, perhaps empty
     */
    @Override
    public Collection<Link> searchLinks (SystemInfo system)
    {
        Link link = null;

        if (ShapeSet.StemHeads.contains(shape)) {
            final List<Inter> systemStems = system.getSig().inters(StemInter.class);
            Collections.sort(systemStems, Inters.byAbscissa);

            final int profile = Math.max(getProfile(), system.getProfile());
            link = lookupLink(systemStems, system, profile);
        }

        return (link == null) ? Collections.emptyList() : Collections.singleton(link);
    }

    //---------------//
    // searchUnlinks //
    //---------------//
    @Override
    public Collection<Link> searchUnlinks (SystemInfo system,
                                           Collection<Link> links)
    {
        return searchObsoletelinks(links, HeadStemRelation.class);
    }

    //-----------------//
    // upgradeOldStuff //
    //-----------------//
    @Override
    public boolean upgradeOldStuff (List<Version> upgrade)
    {
        boolean upgraded = false;

        // NOTA: no need to specify a particular version, existence of non-null oldMirror is enough
        if (oldMirror != null) {
            // Upgrade from oldMirror field to MirrorRelation
            // [We keep only Head mirrors (not HeadChord "mirrors" any more)]
            setMirror(oldMirror);
            oldMirror = null;
            upgraded = true;
        }

        return upgraded;
    }

    //------------//
    // lookupLink //
    //------------//
    /**
     * Try to detect a link between this Head instance and a stem nearby.
     * <p>
     * 1/ Use a lookup area on each horizontal side of the head to filter candidate stems.
     * 2/ Select the best connection among the compatible candidates.
     *
     * @param candidateStems abscissa-ordered collection of candidate stems
     * @param system         containing system
     * @param profile        desired profile level
     * @return the link found or null
     */
    public Link lookupLink (List<Inter> candidateStems,
                            SystemInfo system,
                            int profile)
    {
        if (candidateStems.isEmpty()) {
            return null;
        }

        final Scale scale = system.getSheet().getScale();
<<<<<<< HEAD
        final int maxHeadInDx = scale.toPixels(HeadStemRelation.getXInGapMaximum(manual));
        final int maxHeadOutDx = scale.toPixels(HeadStemRelation.getXOutGapMaximum(manual));
        final int maxYGap = scale.toPixels(HeadStemRelation.getYGapMaximum(manual));
=======
        final int maxHeadInDx = scale.toPixels(HeadStemRelation.getXInGapMaximum(profile));
        final int maxHeadOutDx = scale.toPixels(HeadStemRelation.getXOutGapMaximum(profile));
        final int maxYGap = scale.toPixels(HeadStemRelation.getYGapMaximum(profile));
>>>>>>> 32231784

        Link bestLink = null;
        double bestGrade = 0;

<<<<<<< HEAD
        for (Corner corner : Corner.values) {
            Point refPt = PointUtil.rounded(getStemReferencePoint(corner.stemAnchor()));
            int xMin = refPt.x - ((corner.hSide == RIGHT) ? maxHeadInDx : maxHeadOutDx);
            int yMin = refPt.y - ((corner.vSide == TOP) ? maxYGap : 0);
            Rectangle luBox = new Rectangle(xMin, yMin, maxHeadInDx + maxHeadOutDx, maxYGap);
            List<Inter> stems = Inters
                    .intersectedInters(candidateStems, GeoOrder.BY_ABSCISSA, luBox);
            int xDir = (corner.hSide == RIGHT) ? 1 : (-1);

            for (Inter inter : stems) {
                StemInter stem = (StemInter) inter;
                final Point2D start = stem.getTop();
                final Point2D stop = stem.getBottom();

                double crossX = LineUtil.xAtY(start, stop, refPt.getY());
                final double xGap = xDir * (crossX - refPt.getX());
                final double yGap;

                if (refPt.getY() < start.getY()) {
                    yGap = start.getY() - refPt.getY();
                } else if (refPt.getY() > stop.getY()) {
                    yGap = refPt.getY() - stop.getY();
                } else {
                    yGap = 0;
                }
=======
        for (HorizontalSide hSide : HorizontalSide.values()) {
            for (VerticalSide vSide : VerticalSide.values()) {
                Point refPt = PointUtil.rounded(getStemReferencePoint(stemAnchor(hSide)));
                int xMin = refPt.x - ((hSide == RIGHT) ? maxHeadInDx : maxHeadOutDx);
                int yMin = refPt.y - ((vSide == TOP) ? maxYGap : 0);
                Rectangle luBox = new Rectangle(xMin, yMin, maxHeadInDx + maxHeadOutDx, maxYGap);
                List<Inter> stems = Inters
                        .intersectedInters(candidateStems, GeoOrder.BY_ABSCISSA, luBox);
                int xDir = hSide.direction();

                for (Inter inter : stems) {
                    StemInter stem = (StemInter) inter;
                    final Point2D start = stem.getTop();
                    final Point2D stop = stem.getBottom();

                    double crossX = LineUtil.xAtY(start, stop, refPt.getY());
                    final double xGap = xDir * (crossX - refPt.getX());
                    final double yGap;

                    if (refPt.getY() < start.getY()) {
                        yGap = start.getY() - refPt.getY();
                    } else if (refPt.getY() > stop.getY()) {
                        yGap = refPt.getY() - stop.getY();
                    } else {
                        yGap = 0;
                    }
>>>>>>> 32231784

                    HeadStemRelation rel = new HeadStemRelation();
                    rel.setInOutGaps(scale.pixelsToFrac(xGap), scale.pixelsToFrac(yGap), profile);

                    if (rel.getGrade() >= rel.getMinGrade()) {
                        if ((bestLink == null) || (rel.getGrade() > bestGrade)) {
                            rel.setExtensionPoint(refPt); // Approximately
                            bestLink = new Link(stem, rel, true);
                            bestGrade = rel.getGrade();
                        }
                    }
                }
            }
        }

        return bestLink;
    }

    //----------------------//
    // getMaxOverlapDxRatio //
    //----------------------//
    /**
     * Report the maximum abscissa overlap (in ratio of head width) before two heads are
     * considered as overlapping.
     *
     * @return maximum acceptable abscissa ratio
     */
    public static double getMaxOverlapDxRatio ()
    {
        return constants.maxOverlapDxRatio.getValue();
    }

    //--------------------//
    // getShrinkHoriRatio //
    //--------------------//
    /**
     * Report horizontal ratio to check overlap
     *
     * @return horizontal ratio
     */
    public static double getShrinkHoriRatio ()
    {
        return constants.shrinkHoriRatio.getValue();
    }

    //--------------------//
    // getShrinkVertRatio //
    //--------------------//
    /**
     * Report vertical ratio to check overlap
     *
     * @return vertical ratio
     */
    public static double getShrinkVertRatio ()
    {
        return constants.shrinkVertRatio.getValue();
    }

    //----------------------//
    // getNeededLedgerLines //
    //----------------------//
    /**
     * Report the ledger lines that should be added to support this head.
     *
     * @return the sequence of needed ledger lines
     */
    private List<Line2D> getNeededLedgerLines ()
    {
        if (staff == null) {
            return Collections.emptyList();
        }

        final Point center = getCenter();
        final NotePosition np = staff.getNotePosition(center);
        final int thePitch = (int) Math.rint(np.getPitchPosition());
        List<Line2D> lines = null;

        if (Math.abs(thePitch) >= 6) {
            final IndexedLedger iLedger = np.getLedger();
            final int closestIndex = (iLedger != null) ? iLedger.index : 0;
            final Scale scale = staff.getSystem().getSheet().getScale();
            final int ledgerLength = scale.toPixels(LedgerInter.getDefaultLength());
            final int x1 = center.x - ledgerLength / 2;
            final int x2 = center.x + ledgerLength / 2;
            final int dir = Integer.signum(thePitch);

            for (int p = 6 * dir + 2 * closestIndex; p * dir <= thePitch * dir; p += 2 * dir) {
                int y = (int) Math.rint(staff.pitchToOrdinate(center.x, p));

                if (lines == null) {
                    lines = new ArrayList<>();
                }

                lines.add(new Line2D.Double(x1, y, x2, y));
            }
        }

        return (lines != null) ? lines : Collections.emptyList();
    }

    //-----------------//
    // getSnapAbscissa //
    //-----------------//
    /**
     * Report the theoretical abscissa of head center when correctly aligned with
     * a suitable stem.
     * <p>
     * Required properties: staff, shape, bounds
     *
     * @return the proper abscissa if any, null otherwise
     */
    private Double getSnapAbscissa ()
    {
        if (staff == null) {
            return null;
        }

        if (ShapeSet.StemLessHeads.contains(shape)) {
            return null;
        }

        // Stems nearby?
        final Collection<Link> links = searchLinks(staff.getSystem());

        for (Link link : links) {
            // We can have at most one link
            StemInter stem = (StemInter) link.partner;
            double stemX = LineUtil.xAtY(stem.getMedian(), getCenter().y);
            double halfWidth = getBounds().width / 2.0;
            HorizontalSide headSide = (stemX < getCenter().x) ? LEFT : RIGHT;

            return (headSide == LEFT) ? stemX + halfWidth : stemX - halfWidth;
        }

        return null;
    }

    //-----------------//
    // getSnapOrdinate //
    //-----------------//
    /**
     * Report the theoretical ordinate of head center when correctly aligned with staff
     * lines and ledgers.
     * <p>
     * Required properties: staff, bounds
     *
     * @return the proper ordinate if any, null otherwise
     */
    private Double getSnapOrdinate ()
    {
        if (staff == null) {
            return null;
        }

        Point center = getCenter();
        NotePosition notePosition = staff.getNotePosition(center);
        double doublePitch = notePosition.getPitchPosition();
        double roundedPitch = Math.rint(doublePitch);
        double y = staff.pitchToOrdinate(center.x, roundedPitch);

        return y;
    }

    //-----------------------//
    // neededLedgerAdditions //
    //-----------------------//
    /**
     * Report UI tasks to add needed ledgers.
     *
     * @return the list of ledger additions, perhaps empty
     */
    private List<UITask> neededLedgerAdditions ()
    {
        final List<UITask> tasks = new ArrayList<>();
        final SIGraph theSig = (sig != null) ? sig : staff.getSystem().getSig();

        for (Line2D line : getNeededLedgerLines()) {
            LedgerInter ledger = new LedgerInter(line, LedgerInter.DEFAULT_THICKNESS, 1.0);
            ledger.setManual(true);
            ledger.setStaff(staff);
            tasks.add(new AdditionTask(theSig, ledger, ledger.getBounds(), Collections.emptySet()));
        }

        return tasks;
    }

    //--------//
    // shrink //
    //--------//
    /**
     * Shrink a bit a bounding bounds when checking for note overlap.
     *
     * @param box the bounding bounds
     * @return the shrunk bounds
     */
    public static Rectangle2D shrink (Rectangle box)
    {
        double newWidth = constants.shrinkHoriRatio.getValue() * box.width;
        double newHeight = constants.shrinkVertRatio.getValue() * box.height;

        return new Rectangle2D.Double(
                box.getCenterX() - (newWidth / 2.0),
                box.getCenterY() - (newHeight / 2.0),
                newWidth,
                newHeight);
    }

    //------------//
    // stemAnchor //
    //------------//
    /**
     * Report the corresponding stem anchor for the desired head side.
     *
     * @param hSide horizontal head side
     * @return stem-based anchor
     */
    public static Anchor stemAnchor (HorizontalSide hSide)
    {
        if (hSide == LEFT) {
            return Anchor.BOTTOM_LEFT_STEM;
        }

        if (hSide == RIGHT) {
            return Anchor.TOP_RIGHT_STEM;
        }

        return null;
    }

    //~ Inner Classes ------------------------------------------------------------------------------
    //---------//
    // Impacts //
    //---------//
    public static class Impacts
            extends GradeImpacts
    {

        private static final String[] NAMES = new String[]{"dist"};

        private static final double[] WEIGHTS = new double[]{1};

        public Impacts (double dist)
        {
            super(NAMES, WEIGHTS);
            setImpact(0, dist);
        }
    }

    //----------------------//
    // getMaxOverlapDxRatio //
    //----------------------//
    /**
     * Report the maximum abscissa overlap (in ratio of head width) before two heads are
     * considered as overlapping.
     *
     * @return maximum acceptable abscissa ratio
     */
    public static double getMaxOverlapDxRatio ()
    {
        return constants.maxOverlapDxRatio.getValue();
    }

    //-----------//
    // Constants //
    //-----------//
    private static class Constants
            extends ConstantSet
    {

        private final Constant.Ratio shrinkHoriRatio = new Constant.Ratio(
                0.5,
                "Horizontal shrink ratio to apply when checking note overlap");

        private final Constant.Ratio shrinkVertRatio = new Constant.Ratio(
                0.5,
                "Vertical shrink ratio to apply when checking note overlap");

        private final Constant.Ratio maxOverlapDxRatio = new Constant.Ratio(
                0.2,
                "Maximum abscissa overlap ratio between notes to reject abscissa overlap");

        private final Constant.Ratio minOverlapDxRatio = new Constant.Ratio(
                0.8,
                "Minimum abscissa overlap ratio between notes to detect pitch overlap");

        private final Constant.Ratio maxOverlapAreaRatio = new Constant.Ratio(
                0.25,
                "Maximum acceptable box area overlap ratio between notes");
    }

    //--------//
    // Editor //
    //--------//
    /**
     * User editor for a head.
     * <p>
     * For a head, we provide only one handle:
     * <ul>
     * <li>Middle handle, moving in any direction, but vertically it snaps to lines and ledgers,
     * and horizontally, for shapes that need a stem, it tries to snap to stem.
     * </ul>
     */
    private static class Editor
            extends InterEditor
    {

        // Original data
        private final Rectangle originalBounds;

        // Latest data
        private final Rectangle latestBounds;

        public Editor (final HeadInter head)
        {
            super(head);

            originalBounds = head.getBounds();
            latestBounds = head.getBounds();

            final double halfHeight = latestBounds.height / 2.0;
            final double halfWidth = latestBounds.width / 2.0;

            handles.add(selectedHandle = new InterEditor.Handle(head.getCenter())
            {
                @Override
                public boolean move (Point vector)
                {
                    final int dx = vector.x;
                    final int dy = vector.y;

                    // Handle
                    PointUtil.add(selectedHandle.getHandleCenter(), dx, dy);

                    // Data
                    Point2D center = selectedHandle.getHandleCenter();
                    latestBounds.x = (int) Math.rint(center.getX() - halfWidth);
                    latestBounds.y = (int) Math.rint(center.getY() - halfHeight);
                    head.setBounds(latestBounds);

                    final Double x = head.getSnapAbscissa();
                    if (x != null) {
                        latestBounds.x = (int) Math.rint(x - halfWidth);
                    }

                    final Double y = head.getSnapOrdinate();
                    if (y != null) {
                        latestBounds.y = (int) Math.rint(y - halfHeight);
                    }

                    return true;
                }
            });
        }

        @Override
        protected void doit ()
        {
            inter.setBounds(latestBounds);
            super.doit(); // No more glyph
        }

        @Override
        public void undo ()
        {
            inter.setBounds(originalBounds);
            super.undo();
        }
    }

    //---------//
    // Tracker //
    //---------//
    /**
     * Specific tracker for a note head, able to display needed ledgers.
     */
    private static class Tracker
            extends InterTracker
    {

        public Tracker (HeadInter head,
                        Sheet sheet)
        {
            super(head, sheet);
        }

        @Override
        public void render (Graphics2D g)
        {
            super.render(g);

            // Add needed ledgers
            final HeadInter head = (HeadInter) inter;

            for (Line2D line : head.getNeededLedgerLines()) {
                g.setColor(Color.RED);
                g.draw(line);
            }
        }

        @Override
        public Rectangle getSceneBounds ()
        {
            Rectangle box = super.getSceneBounds();

            // Include needed ledgers if any
            final HeadInter head = (HeadInter) inter;

            for (Line2D line : head.getNeededLedgerLines()) {
                box.add(line.getBounds());
            }

            return box;
        }
    }
}
<|MERGE_RESOLUTION|>--- conflicted
+++ resolved
@@ -1,1491 +1,1431 @@
-//------------------------------------------------------------------------------------------------//
-//                                                                                                //
-//                                        H e a d I n t e r                                       //
-//                                                                                                //
-//------------------------------------------------------------------------------------------------//
-// <editor-fold defaultstate="collapsed" desc="hdr">
-//
-//  Copyright © Audiveris 2019. All rights reserved.
-//
-//  This program is free software: you can redistribute it and/or modify it under the terms of the
-//  GNU Affero General Public License as published by the Free Software Foundation, either version
-//  3 of the License, or (at your option) any later version.
-//
-//  This program is distributed in the hope that it will be useful, but WITHOUT ANY WARRANTY;
-//  without even the implied warranty of MERCHANTABILITY or FITNESS FOR A PARTICULAR PURPOSE.
-//  See the GNU Affero General Public License for more details.
-//
-//  You should have received a copy of the GNU Affero General Public License along with this
-//  program.  If not, see <http://www.gnu.org/licenses/>.
-//------------------------------------------------------------------------------------------------//
-// </editor-fold>
-package org.audiveris.omr.sig.inter;
-
-import ij.process.ByteProcessor;
-
-import org.audiveris.omr.constant.Constant;
-import org.audiveris.omr.constant.ConstantSet;
-import org.audiveris.omr.glyph.Glyph;
-import org.audiveris.omr.glyph.Shape;
-import org.audiveris.omr.glyph.ShapeSet;
-import org.audiveris.omr.image.Anchored.Anchor;
-import org.audiveris.omr.image.Template;
-import org.audiveris.omr.image.TemplateFactory;
-import org.audiveris.omr.math.GeoOrder;
-import org.audiveris.omr.math.LineUtil;
-import org.audiveris.omr.math.PointUtil;
-import static org.audiveris.omr.run.Orientation.VERTICAL;
-import org.audiveris.omr.run.RunTable;
-import org.audiveris.omr.run.RunTableFactory;
-import org.audiveris.omr.sheet.Scale;
-import org.audiveris.omr.sheet.Sheet;
-import org.audiveris.omr.sheet.Staff;
-import org.audiveris.omr.sheet.Staff.IndexedLedger;
-import org.audiveris.omr.sheet.SystemInfo;
-import org.audiveris.omr.sheet.note.HeadSeedScale;
-import org.audiveris.omr.sheet.note.NotePosition;
-import org.audiveris.omr.sheet.rhythm.Measure;
-import org.audiveris.omr.sheet.stem.HeadLinker;
-import org.audiveris.omr.sig.GradeImpacts;
-import org.audiveris.omr.sig.SIGraph;
-import org.audiveris.omr.sig.relation.AlterHeadRelation;
-import org.audiveris.omr.sig.relation.ChordStemRelation;
-import org.audiveris.omr.sig.relation.Containment;
-import org.audiveris.omr.sig.relation.HeadStemRelation;
-import org.audiveris.omr.sig.relation.Link;
-import org.audiveris.omr.sig.relation.Relation;
-import org.audiveris.omr.sig.relation.SlurHeadRelation;
-import org.audiveris.omr.sig.ui.InterEditor;
-import org.audiveris.omr.sig.ui.InterTracker;
-import org.audiveris.omr.sig.ui.AdditionTask;
-import org.audiveris.omr.sig.ui.LinkTask;
-import org.audiveris.omr.sig.ui.UITask;
-import org.audiveris.omr.ui.symbol.Alignment;
-import org.audiveris.omr.ui.symbol.MusicFont;
-import org.audiveris.omr.ui.symbol.ShapeSymbol;
-import org.audiveris.omr.util.ByteUtil;
-import org.audiveris.omr.util.HorizontalSide;
-import static org.audiveris.omr.util.HorizontalSide.*;
-import org.audiveris.omr.util.VerticalSide;
-import static org.audiveris.omr.util.VerticalSide.*;
-import org.audiveris.omr.util.Version;
-import org.audiveris.omr.util.WrappedBoolean;
-
-import org.slf4j.Logger;
-import org.slf4j.LoggerFactory;
-
-import java.awt.Color;
-import java.awt.Graphics2D;
-import java.awt.Point;
-import java.awt.Rectangle;
-import java.awt.geom.Line2D;
-import java.awt.geom.Point2D;
-import java.awt.geom.Rectangle2D;
-import java.util.ArrayList;
-import java.util.Arrays;
-import java.util.Collection;
-import java.util.Collections;
-import java.util.EnumMap;
-import java.util.LinkedHashSet;
-import java.util.List;
-import java.util.Map;
-import java.util.Set;
-
-import javax.xml.bind.annotation.XmlAccessType;
-import javax.xml.bind.annotation.XmlAccessorType;
-import javax.xml.bind.annotation.XmlAttribute;
-import javax.xml.bind.annotation.XmlIDREF;
-import javax.xml.bind.annotation.XmlRootElement;
-
-/**
- * Class {@code HeadInter} represents a note head, that is any head shape including
- * whole and breve, but not a rest.
- * <p>
- * These rather round-shaped symbols are retrieved via template-matching technique.
- *
- * @author Hervé Bitteur
- */
-@XmlRootElement(name = "head")
-@XmlAccessorType(XmlAccessType.NONE)
-public class HeadInter
-        extends AbstractNoteInter
-{
-    //~ Static fields/initializers -----------------------------------------------------------------
-
-    private static final Constants constants = new Constants();
-
-    private static final Logger logger = LoggerFactory.getLogger(HeadInter.class);
-
-    //~ Instance fields ----------------------------------------------------------------------------
-    //
-    // Persistent data
-    //----------------
-    //
-    /** Deprecated. Old mirror instance, if any. */
-    @Deprecated
-    @XmlIDREF
-    @XmlAttribute(name = "mirror")
-    protected AbstractInter oldMirror;
-
-    // Transient data
-    //---------------
-    //
-    /** Shape template. */
-    private Template template;
-
-    /** Head-Stem linker. */
-    private HeadLinker linker;
-
-    //~ Constructors -------------------------------------------------------------------------------
-    /**
-     * Creates a new {@code HeadInter} object.
-     *
-     * @param bounds  the object bounds
-     * @param shape   the underlying shape
-     * @param impacts the grade details
-     * @param staff   the related staff
-     * @param pitch   the note pitch
-     */
-    public HeadInter (Rectangle bounds,
-                      Shape shape,
-                      GradeImpacts impacts,
-                      Staff staff,
-                      Double pitch)
-    {
-        super(null, bounds, shape, impacts, staff, pitch);
-    }
-
-    /**
-     * Creates a new {@code HeadInter} object.
-     *
-     * @param bounds the object bounds
-     * @param shape  the underlying shape
-     * @param grade  quality grade
-     * @param staff  the related staff
-     * @param pitch  the note pitch
-     */
-    public HeadInter (Rectangle bounds,
-                      Shape shape,
-                      Double grade,
-                      Staff staff,
-                      Double pitch)
-    {
-        super(null, bounds, shape, grade, staff, pitch);
-    }
-
-    /** No-arg constructor needed by JAXB. */
-    private HeadInter ()
-    {
-    }
-
-    //~ Methods ------------------------------------------------------------------------------------
-    //--------//
-    // accept //
-    //--------//
-    @Override
-    public void accept (InterVisitor visitor)
-    {
-        visitor.visit(this);
-    }
-
-    //-------//
-    // added //
-    //-------//
-    @Override
-    public void added ()
-    {
-        super.added();
-
-        if (ShapeSet.StemHeads.contains(shape)) {
-            setAbnormal(true); // No stem linked yet
-        }
-    }
-
-    //---------------//
-    // checkAbnormal //
-    //---------------//
-    @Override
-    public boolean checkAbnormal ()
-    {
-        if (ShapeSet.StemHeads.contains(shape)) {
-            // Check if a stem is connected
-            setAbnormal(!sig.hasRelation(this, HeadStemRelation.class));
-        }
-
-        return isAbnormal();
-    }
-
-    //----------//
-    // contains //
-    //----------//
-    @Override
-    public boolean contains (Point point)
-    {
-        if (!super.contains(point)) {
-            return false;
-        }
-
-        final Line2D midLine = getMidLine();
-
-        if (midLine != null) {
-            // This head is "shared" with another head, and we use the point location with respect
-            // to head mid line to disambiguate which head is pointed at.
-            return midLine.relativeCCW(point) < 0;
-        }
-
-        return true;
-    }
-
-    //------------//
-    // deriveFrom //
-    //------------//
-    @Override
-    public boolean deriveFrom (ShapeSymbol symbol,
-                               Sheet sheet,
-                               MusicFont font,
-                               Point dropLocation,
-                               Alignment alignment)
-    {
-        // Needed to get head bounds
-        super.deriveFrom(symbol, sheet, font, dropLocation, alignment);
-
-        // For a note head, we snap to stems for x & lines/ledgers for y
-        if (staff != null) {
-            boolean modified = false;
-
-            final Double x = getSnapAbscissa();
-            if (x != null) {
-                dropLocation.x = (int) Math.rint(x);
-                modified = true;
-            }
-
-            final Double y = getSnapOrdinate();
-            if (y != null) {
-                dropLocation.y = (int) Math.rint(y);
-                modified = true;
-            }
-
-            if (modified) {
-                super.deriveFrom(symbol, sheet, font, dropLocation, alignment);
-            }
-        }
-
-        return true;
-    }
-
-    //-----------//
-    // duplicate //
-    //-----------//
-    /**
-     * Duplicate this head, keeping the same head shape (black vs void).
-     *
-     * @return a duplicate head
-     */
-    public HeadInter duplicate ()
-    {
-        return duplicateAs(shape);
-    }
-
-    //-------------//
-    // duplicateAs //
-    //-------------//
-    /**
-     * Build a duplicate of this head, perhaps with a different shape.
-     * <p>
-     * Used when say a half head is shared, with flag/beam on one side.
-     *
-     * @param shape precise shape for the duplicate
-     * @return duplicate
-     */
-    public HeadInter duplicateAs (Shape shape)
-    {
-        HeadInter clone = new HeadInter(bounds, shape, impacts, staff, pitch);
-
-        clone.setGlyph(this.glyph);
-
-        if (impacts == null) {
-            clone.setGrade(getGrade());
-        }
-
-        return clone;
-    }
-
-    //---------------//
-    // getAccidental //
-    //---------------//
-    /**
-     * Report the (local) accidental, if any, related to this head.
-     *
-     * @return the related accidental, or null
-     */
-    public AlterInter getAccidental ()
-    {
-        for (Relation rel : sig.getRelations(this, AlterHeadRelation.class)) {
-            return (AlterInter) sig.getOppositeInter(this, rel);
-        }
-
-        return null;
-    }
-
-    //---------------//
-    // getAlteration //
-    //---------------//
-    /**
-     * Report the actual alteration of this note, taking into account the accidental of
-     * this note if any, the accidental of previous note with same step within the same
-     * measure, a tie from previous measure and finally the current key signature.
-     *
-     * @param fifths fifths value for current key signature
-     * @return the actual alteration
-     */
-    public int getAlteration (Integer fifths)
-    {
-        return HeadInter.this.getAlteration(fifths, true);
-    }
-
-    //---------------//
-    // getAlteration //
-    //---------------//
-    /**
-     * Report the actual alteration of this note, taking into account the accidental of
-     * this note if any, the accidental of previous note with same step within the same
-     * measure, a tie from previous measure and finally the current key signature.
-     *
-     * @param fifths fifths value for current key signature
-     * @param useTie true to use tie for check
-     * @return the actual alteration
-     */
-    public int getAlteration (Integer fifths,
-                              boolean useTie)
-    {
-        // Look for local/measure accidental
-        AlterInter accidental = getMeasureAccidental();
-
-        if (accidental != null) {
-            return AlterInter.alterationOf(accidental);
-        }
-
-        if (useTie) {
-            // Look for tie from previous measure (same system or previous system)
-            for (Relation rel : sig.getRelations(this, SlurHeadRelation.class)) {
-                SlurInter slur = (SlurInter) sig.getOppositeInter(this, rel);
-
-                if (slur.isTie() && (slur.getHead(HorizontalSide.RIGHT) == this)) {
-                    // Is the starting head in same system?
-                    HeadInter startHead = slur.getHead(HorizontalSide.LEFT);
-
-                    if (startHead != null) {
-                        // Use start head alter
-                        return startHead.getAlteration(fifths);
-                    }
-
-                    // Use slur extension to look into previous system
-                    SlurInter prevSlur = slur.getExtension(HorizontalSide.LEFT);
-
-                    if (prevSlur != null) {
-                        startHead = prevSlur.getHead(HorizontalSide.LEFT);
-
-                        if (startHead != null) {
-                            // Use start head alter
-                            return startHead.getAlteration(fifths);
-                        }
-                    }
-
-                    // TODO: Here we should look in previous sheet/page...
-                }
-            }
-        }
-
-        // Finally, use the current key signature
-        if (fifths != null) {
-            return KeyInter.getAlterFor(getStep(), fifths);
-        }
-
-        // Nothing found, so...
-        return 0;
-    }
-
-    //----------------------//
-    // getMeasureAccidental //
-    //----------------------//
-    /**
-     * Report the accidental (if any) which applies to this head or to a previous
-     * compatible one in the same measure.
-     *
-     * @return the measure scoped accidental found or null
-     */
-    public AlterInter getMeasureAccidental ()
-    {
-        // Look for local accidental
-        AlterInter accidental = getAccidental();
-
-        if (accidental != null) {
-            return accidental;
-        }
-
-        // Look for previous accidental with same note step in the same measure
-        // Let's avoid the use of time slots (which would require RHYTHMS step to be done!)
-        Measure measure = getChord().getMeasure();
-        List<Inter> heads = new ArrayList<>();
-
-        for (HeadChordInter headChord : measure.getHeadChords()) {
-            heads.addAll(headChord.getMembers());
-        }
-
-        boolean started = false;
-        Collections.sort(heads, Inters.byReverseCenterAbscissa);
-
-        for (Inter inter : heads) {
-            HeadInter head = (HeadInter) inter;
-
-            if (head == this) {
-                started = true;
-            } else if (started && (head.getStep() == getStep())
-                               && (head.getOctave() == getOctave())
-                               && (head.getStaff() == getStaff())) {
-                accidental = head.getAccidental();
-
-                if (accidental != null) {
-                    return accidental;
-                }
-            }
-        }
-
-        return null;
-    }
-
-    //----------//
-    // getChord //
-    //----------//
-    /**
-     * Report the containing (head) chord, if any.
-     *
-     * @return containing chord or null
-     */
-    @Override
-    public HeadChordInter getChord ()
-    {
-        return (HeadChordInter) getEnsemble();
-    }
-
-    //---------------//
-    // getCoreBounds //
-    //---------------//
-    @Override
-    public Rectangle getCoreBounds ()
-    {
-        if (coreBounds == null) {
-            coreBounds = shrink(getBounds()).getBounds();
-        }
-
-        return coreBounds;
-    }
-
-    //-------------//
-    // getTemplate //
-    //-------------//
-    /**
-     * Report the template used to generate this head shape with proper size.
-     *
-     * @return related template template
-     */
-    public Template getTemplate ()
-    {
-        if (template == null) {
-            final int pointSize = staff.getHeadPointSize();
-            template = TemplateFactory.getInstance().getCatalog(pointSize).getTemplate(shape);
-        }
-
-        return template;
-    }
-
-    //-----------//
-    // getEditor //
-    //-----------//
-    @Override
-    public InterEditor getEditor ()
-    {
-        return new Editor(this);
-    }
-
-    //------------//
-    // getMidLine //
-    //------------//
-    /**
-     * Report the separating line for shared heads.
-     * <p>
-     * The line is nearly vertical, oriented from head to stem.
-     * Thus, the relativeCCW is negative for points located on proper head half.
-     *
-     * @return oriented middle line or null if not mirrored
-     */
-    public Line2D getMidLine ()
-    {
-        if (getMirror() == null) {
-            return null;
-        }
-
-        final Rectangle box = getBounds();
-
-        for (Relation relation : sig.getRelations(this, HeadStemRelation.class)) {
-            final HeadStemRelation rel = (HeadStemRelation) relation;
-
-            if (rel.getHeadSide() == HorizontalSide.LEFT) {
-                return LineUtil.bisector(
-                        new Point(box.x, box.y + box.height),
-                        new Point(box.x + box.width, box.y));
-            } else {
-                return LineUtil.bisector(
-                        new Point(box.x + box.width, box.y),
-                        new Point(box.x, box.y + box.height));
-            }
-        }
-
-        return null;
-    }
-
-    //-------------------//
-    // getRelationCenter //
-    //-------------------//
-    /**
-     * {@inheritDoc}
-     * <p>
-     * For shared heads, the relation center is slightly shifted to the containing chord.
-     *
-     * @return the head relation center, shifted for a shared head
-     */
-    @Override
-    public Point2D getRelationCenter ()
-    {
-        final Point2D center = getCenter2D();
-
-        if (getMirror() == null) {
-            return center;
-        }
-
-        final Rectangle box = getBounds();
-        final double dx = box.width / 5.0;
-        final double dy = box.height / 5.0;
-
-        for (Relation relation : sig.getRelations(this, HeadStemRelation.class)) {
-            final HeadStemRelation rel = (HeadStemRelation) relation;
-
-            if (rel.getHeadSide() == HorizontalSide.LEFT) {
-                return new Point2D.Double(center.getX() - dx, center.getY() + dy);
-            } else {
-                return new Point2D.Double(center.getX() + dx, center.getY() - dy);
-            }
-        }
-
-        return center; // Should not occur...
-    }
-
-    //--------------//
-    // getSideStems //
-    //--------------//
-    /**
-     * Report the stems linked to this head, organized by head side.
-     *
-     * @return the map of linked stems, organized by head side
-     * @see #getStems()
-     */
-    public Map<HorizontalSide, Set<StemInter>> getSideStems ()
-    {
-        // Split connected stems into left and right sides
-        final Map<HorizontalSide, Set<StemInter>> map = new EnumMap<>(HorizontalSide.class);
-
-        for (Relation relation : sig.getRelations(this, HeadStemRelation.class)) {
-            HeadStemRelation rel = (HeadStemRelation) relation;
-            HorizontalSide side = rel.getHeadSide();
-            Set<StemInter> set = map.get(side);
-
-            if (set == null) {
-                map.put(side, set = new LinkedHashSet<>());
-            }
-
-            set.add((StemInter) sig.getEdgeTarget(rel));
-        }
-
-        return map;
-    }
-
-    //-----------------------//
-    // getStemReferencePoint //
-    //-----------------------//
-    /**
-     * Report the reference point for a stem connection.
-     *
-     * @param anchor desired side for stem (typically TOP_RIGHT_STEM or BOTTOM_LEFT_STEM)
-     * @return the reference point
-     */
-    public Point2D getStemReferencePoint (Anchor anchor)
-    {
-        getTemplate(); // Make sure we have the template
-        Rectangle headBox = getBounds();
-        Rectangle templateBox = template.getBounds(headBox);
-        Point2D offset = template.getOffset(anchor);
-        Point2D ref = PointUtil.addition(templateBox.getLocation(), offset);
-
-        if (sig == null) {
-            return ref;
-        }
-
-        // Correction based on HeadSeedScale data if available
-        final Scale scale = sig.getSystem().getSheet().getScale();
-        final HeadSeedScale hs = scale.getHeadSeedScale();
-
-        if (hs != null) {
-            // NOTA: We use the same abscissa correction for BOTH horizontal sides
-            final Double dl = hs.getDx(shape, LEFT);
-            final Double dr = hs.getDx(shape, RIGHT);
-            Double dx = null;
-
-            if (dl != null) {
-                if (dr != null) {
-                    dx = (dl + dr) / 2;
-                } else {
-                    dx = dl;
-                }
-            } else if (dr != null) {
-                dx = dr;
-            }
-
-            if (dx != null) {
-                final HorizontalSide hSide = (anchor == Anchor.BOTTOM_LEFT_STEM) ? LEFT : RIGHT;
-                final double x = (hSide == LEFT) ? headBox.x - dx : headBox.x + headBox.width + dx;
-
-                return new Point2D.Double(x, ref.getY());
-            }
-        }
-
-        return ref;
-    }
-
-    //-----------------------//
-    // getStemReferencePoint //
-    //-----------------------//
-    /**
-     * Report the reference point for a stem connection.
-     *
-     * @param hSide horizontal side for stem (LEFT or RIGHT)
-     * @return the reference point
-     */
-    public Point2D getStemReferencePoint (HorizontalSide hSide)
-    {
-        return getStemReferencePoint((hSide == LEFT)
-                ? Anchor.BOTTOM_LEFT_STEM
-                : Anchor.TOP_RIGHT_STEM);
-    }
-
-    //----------//
-    // getStems //
-    //----------//
-    /**
-     * Report the stems linked to this head, whatever the side.
-     *
-     * @return set of linked stems
-     * @see #getSideStems()
-     */
-    public Set<StemInter> getStems ()
-    {
-        final Set<StemInter> set = new LinkedHashSet<>();
-
-        for (Relation relation : sig.getRelations(this, HeadStemRelation.class)) {
-            set.add((StemInter) sig.getEdgeTarget(relation));
-        }
-
-        return set;
-    }
-
-    //-----------//
-    // getLinker //
-    //-----------//
-    /**
-     * Report the dedicated head-stem linker.
-     *
-     * @return the linker
-     */
-    public HeadLinker getLinker ()
-    {
-        return linker;
-    }
-
-    //-----------//
-    // setLinker //
-    //-----------//
-    /**
-     * Set the dedicated head-stem linker.
-     *
-     * @param linker the head-stem linker
-     */
-    public void setLinker (HeadLinker linker)
-    {
-        this.linker = linker;
-    }
-
-    //------------//
-    // getTracker //
-    //------------//
-    @Override
-    public InterTracker getTracker (Sheet sheet)
-    {
-        return new Tracker(this, sheet);
-    }
-
-    //----------//
-    // overlaps //
-    //----------//
-    /**
-     * {@inheritDoc}
-     * <p>
-     * Specifically between two note heads, overlap is checked based on pitch values,
-     * horizontal distance and area intersection.
-     *
-     * @param that another inter (perhaps a note head)
-     * @return true if overlap is detected
-     */
-    @Override
-    public boolean overlaps (Inter that)
-    {
-        if (that instanceof HeadInter) {
-            if (this.isVip() && that.isVip()) {
-                logger.info("HeadInter checking overlaps between {} and {}", this, that);
-            }
-
-            HeadInter thatHead = (HeadInter) that;
-
-<<<<<<< HEAD
-            // Check pitch distance
-            if (this.getStaff() == that.getStaff()) {
-                if (Math.abs(this.getIntegerPitch() - thatHead.getIntegerPitch()) > 1) {
-                    return false;
-                }
-=======
-            // Check integer pitch distance
-            final Integer dPitch = (this.getStaff() == that.getStaff())
-                    ? Math.abs(this.getIntegerPitch() - thatHead.getIntegerPitch()) : null;
-
-            if ((dPitch != null) && (dPitch > 1)) {
-                return false;
->>>>>>> 32231784
-            }
-
-            // Check horizontal distance
-            Rectangle thisBounds = this.getBounds();
-            Rectangle thatBounds = thatHead.getBounds();
-            Rectangle common = thisBounds.intersection(thatBounds);
-            int minWidth = Math.min(thisBounds.width, thatBounds.width);
-            double widthRatio = (double) common.width / minWidth;
-
-            if (widthRatio <= constants.maxOverlapDxRatio.getValue()) {
-                return false;
-            } else if (widthRatio >= constants.minOverlapDxRatio.getValue()) {
-                if ((dPitch != null) && (dPitch <= 1)) {
-                    return true;
-                }
-            }
-
-<<<<<<< HEAD
-            // Check area
-=======
-            // Check area intersection
->>>>>>> 32231784
-            int thisArea = thisBounds.width * thisBounds.height;
-            int thatArea = thatBounds.width * thatBounds.height;
-            int minArea = Math.min(thisArea, thatArea);
-            int commonArea = common.width * common.height;
-            double areaRatio = (double) commonArea / minArea;
-            boolean areaRes = areaRatio > constants.maxOverlapAreaRatio.getValue();
-
-            return areaRes;
-        }
-
-        // Basic test
-        return super.overlaps(that);
-    }
-
-    //--------//
-    // preAdd //
-    //--------//
-    @Override
-    public List<? extends UITask> preAdd (WrappedBoolean cancel)
-    {
-        final List<UITask> tasks = new ArrayList<>();
-        final SystemInfo system = staff.getSystem();
-        final SIGraph theSig = system.getSig();
-
-        // Include standard addition task for this head
-        final Collection<Link> links = searchLinks(staff.getSystem());
-        tasks.add(new AdditionTask(theSig, this, getBounds(), links));
-
-        if (system.getSheet().getStub().getLatestStep()
-                .compareTo(org.audiveris.omr.step.Step.CHORDS) >= 0) {
-            // If we link head to a stem, create/update the related head chord
-            boolean stemFound = false;
-
-            for (Link link : links) {
-                if (link.relation instanceof HeadStemRelation) {
-                    final StemInter stem = (StemInter) link.partner;
-                    final HeadChordInter headChord;
-                    final List<HeadChordInter> stemChords = stem.getChords();
-
-                    if (stemChords.isEmpty()) {
-                        // Create a chord based on stem
-                        headChord = new HeadChordInter(null);
-                        tasks.add(
-                                new AdditionTask(
-                                        theSig, headChord, stem.getBounds(),
-                                        Arrays.asList(new Link(stem, new ChordStemRelation(), true))));
-                    } else {
-                        if (stemChords.size() > 1) {
-                            logger.warn("Stem shared by several chords, picked one");
-                        }
-
-                        headChord = stemChords.get(0);
-                    }
-
-                    // Declare head part of head-chord
-                    tasks.add(new LinkTask(theSig, headChord, this, new Containment()));
-                    stemFound = true;
-
-                    break;
-                }
-            }
-
-            if (!stemFound) {
-                // Head without stem
-                HeadChordInter headChord = new HeadChordInter(null);
-                tasks.add(new AdditionTask(theSig, headChord, getBounds(),
-                                           Arrays.asList(new Link(this, new Containment(), true))));
-            }
-        }
-
-        // Addition of needed ledgers
-        tasks.addAll(neededLedgerAdditions());
-
-        return tasks;
-    }
-
-    //---------//
-    // preEdit //
-    //---------//
-    @Override
-    public List<? extends UITask> preEdit (InterEditor editor)
-    {
-        final List<UITask> tasks = new ArrayList<>(super.preEdit(editor));
-
-        // Addition of needed ledgers
-        tasks.addAll(neededLedgerAdditions());
-
-        return tasks;
-    }
-
-    //---------------//
-    // retrieveGlyph //
-    //---------------//
-    /**
-     * Use template to build an underlying glyph.
-     *
-     * @param image the image to read pixels from
-     * @return the underlying glyph or null if failed
-     */
-    public Glyph retrieveGlyph (ByteProcessor image)
-    {
-        getTemplate();
-
-        final Sheet sheet = staff.getSystem().getSheet();
-        final Rectangle interBox = getBounds();
-        final Rectangle tplBox = template.getBounds(interBox);
-
-        // Foreground points (coordinates WRT tplBox)
-        final List<Point> fores = template.getForegroundPixels(tplBox, image);
-
-        if (fores.isEmpty()) {
-            logger.info("No foreground pixels for {}", this);
-
-            return null;
-        }
-
-        final Rectangle foreBox = PointUtil.boundsOf(fores);
-
-        final ByteProcessor buf = new ByteProcessor(foreBox.width, foreBox.height);
-        ByteUtil.raz(buf);
-
-        for (Point p : fores) {
-            buf.set(p.x - foreBox.x, p.y - foreBox.y, 0);
-        }
-
-        // Runs
-        RunTable runTable = new RunTableFactory(VERTICAL).createTable(buf);
-
-        // Glyph
-        glyph = sheet.getGlyphIndex().registerOriginal(
-                new Glyph(tplBox.x + foreBox.x, tplBox.y + foreBox.y, runTable));
-
-        // Use glyph bounds as inter bounds
-        bounds = glyph.getBounds();
-
-        return glyph;
-    }
-
-    //-------------//
-    // searchLinks //
-    //-------------//
-    /**
-     * {@inheritDoc}
-     * <p>
-     * Specifically, look for stem to allow head attachment.
-     *
-     * @return stem link, perhaps empty
-     */
-    @Override
-    public Collection<Link> searchLinks (SystemInfo system)
-    {
-        Link link = null;
-
-        if (ShapeSet.StemHeads.contains(shape)) {
-            final List<Inter> systemStems = system.getSig().inters(StemInter.class);
-            Collections.sort(systemStems, Inters.byAbscissa);
-
-            final int profile = Math.max(getProfile(), system.getProfile());
-            link = lookupLink(systemStems, system, profile);
-        }
-
-        return (link == null) ? Collections.emptyList() : Collections.singleton(link);
-    }
-
-    //---------------//
-    // searchUnlinks //
-    //---------------//
-    @Override
-    public Collection<Link> searchUnlinks (SystemInfo system,
-                                           Collection<Link> links)
-    {
-        return searchObsoletelinks(links, HeadStemRelation.class);
-    }
-
-    //-----------------//
-    // upgradeOldStuff //
-    //-----------------//
-    @Override
-    public boolean upgradeOldStuff (List<Version> upgrade)
-    {
-        boolean upgraded = false;
-
-        // NOTA: no need to specify a particular version, existence of non-null oldMirror is enough
-        if (oldMirror != null) {
-            // Upgrade from oldMirror field to MirrorRelation
-            // [We keep only Head mirrors (not HeadChord "mirrors" any more)]
-            setMirror(oldMirror);
-            oldMirror = null;
-            upgraded = true;
-        }
-
-        return upgraded;
-    }
-
-    //------------//
-    // lookupLink //
-    //------------//
-    /**
-     * Try to detect a link between this Head instance and a stem nearby.
-     * <p>
-     * 1/ Use a lookup area on each horizontal side of the head to filter candidate stems.
-     * 2/ Select the best connection among the compatible candidates.
-     *
-     * @param candidateStems abscissa-ordered collection of candidate stems
-     * @param system         containing system
-     * @param profile        desired profile level
-     * @return the link found or null
-     */
-    public Link lookupLink (List<Inter> candidateStems,
-                            SystemInfo system,
-                            int profile)
-    {
-        if (candidateStems.isEmpty()) {
-            return null;
-        }
-
-        final Scale scale = system.getSheet().getScale();
-<<<<<<< HEAD
-        final int maxHeadInDx = scale.toPixels(HeadStemRelation.getXInGapMaximum(manual));
-        final int maxHeadOutDx = scale.toPixels(HeadStemRelation.getXOutGapMaximum(manual));
-        final int maxYGap = scale.toPixels(HeadStemRelation.getYGapMaximum(manual));
-=======
-        final int maxHeadInDx = scale.toPixels(HeadStemRelation.getXInGapMaximum(profile));
-        final int maxHeadOutDx = scale.toPixels(HeadStemRelation.getXOutGapMaximum(profile));
-        final int maxYGap = scale.toPixels(HeadStemRelation.getYGapMaximum(profile));
->>>>>>> 32231784
-
-        Link bestLink = null;
-        double bestGrade = 0;
-
-<<<<<<< HEAD
-        for (Corner corner : Corner.values) {
-            Point refPt = PointUtil.rounded(getStemReferencePoint(corner.stemAnchor()));
-            int xMin = refPt.x - ((corner.hSide == RIGHT) ? maxHeadInDx : maxHeadOutDx);
-            int yMin = refPt.y - ((corner.vSide == TOP) ? maxYGap : 0);
-            Rectangle luBox = new Rectangle(xMin, yMin, maxHeadInDx + maxHeadOutDx, maxYGap);
-            List<Inter> stems = Inters
-                    .intersectedInters(candidateStems, GeoOrder.BY_ABSCISSA, luBox);
-            int xDir = (corner.hSide == RIGHT) ? 1 : (-1);
-
-            for (Inter inter : stems) {
-                StemInter stem = (StemInter) inter;
-                final Point2D start = stem.getTop();
-                final Point2D stop = stem.getBottom();
-
-                double crossX = LineUtil.xAtY(start, stop, refPt.getY());
-                final double xGap = xDir * (crossX - refPt.getX());
-                final double yGap;
-
-                if (refPt.getY() < start.getY()) {
-                    yGap = start.getY() - refPt.getY();
-                } else if (refPt.getY() > stop.getY()) {
-                    yGap = refPt.getY() - stop.getY();
-                } else {
-                    yGap = 0;
-                }
-=======
-        for (HorizontalSide hSide : HorizontalSide.values()) {
-            for (VerticalSide vSide : VerticalSide.values()) {
-                Point refPt = PointUtil.rounded(getStemReferencePoint(stemAnchor(hSide)));
-                int xMin = refPt.x - ((hSide == RIGHT) ? maxHeadInDx : maxHeadOutDx);
-                int yMin = refPt.y - ((vSide == TOP) ? maxYGap : 0);
-                Rectangle luBox = new Rectangle(xMin, yMin, maxHeadInDx + maxHeadOutDx, maxYGap);
-                List<Inter> stems = Inters
-                        .intersectedInters(candidateStems, GeoOrder.BY_ABSCISSA, luBox);
-                int xDir = hSide.direction();
-
-                for (Inter inter : stems) {
-                    StemInter stem = (StemInter) inter;
-                    final Point2D start = stem.getTop();
-                    final Point2D stop = stem.getBottom();
-
-                    double crossX = LineUtil.xAtY(start, stop, refPt.getY());
-                    final double xGap = xDir * (crossX - refPt.getX());
-                    final double yGap;
-
-                    if (refPt.getY() < start.getY()) {
-                        yGap = start.getY() - refPt.getY();
-                    } else if (refPt.getY() > stop.getY()) {
-                        yGap = refPt.getY() - stop.getY();
-                    } else {
-                        yGap = 0;
-                    }
->>>>>>> 32231784
-
-                    HeadStemRelation rel = new HeadStemRelation();
-                    rel.setInOutGaps(scale.pixelsToFrac(xGap), scale.pixelsToFrac(yGap), profile);
-
-                    if (rel.getGrade() >= rel.getMinGrade()) {
-                        if ((bestLink == null) || (rel.getGrade() > bestGrade)) {
-                            rel.setExtensionPoint(refPt); // Approximately
-                            bestLink = new Link(stem, rel, true);
-                            bestGrade = rel.getGrade();
-                        }
-                    }
-                }
-            }
-        }
-
-        return bestLink;
-    }
-
-    //----------------------//
-    // getMaxOverlapDxRatio //
-    //----------------------//
-    /**
-     * Report the maximum abscissa overlap (in ratio of head width) before two heads are
-     * considered as overlapping.
-     *
-     * @return maximum acceptable abscissa ratio
-     */
-    public static double getMaxOverlapDxRatio ()
-    {
-        return constants.maxOverlapDxRatio.getValue();
-    }
-
-    //--------------------//
-    // getShrinkHoriRatio //
-    //--------------------//
-    /**
-     * Report horizontal ratio to check overlap
-     *
-     * @return horizontal ratio
-     */
-    public static double getShrinkHoriRatio ()
-    {
-        return constants.shrinkHoriRatio.getValue();
-    }
-
-    //--------------------//
-    // getShrinkVertRatio //
-    //--------------------//
-    /**
-     * Report vertical ratio to check overlap
-     *
-     * @return vertical ratio
-     */
-    public static double getShrinkVertRatio ()
-    {
-        return constants.shrinkVertRatio.getValue();
-    }
-
-    //----------------------//
-    // getNeededLedgerLines //
-    //----------------------//
-    /**
-     * Report the ledger lines that should be added to support this head.
-     *
-     * @return the sequence of needed ledger lines
-     */
-    private List<Line2D> getNeededLedgerLines ()
-    {
-        if (staff == null) {
-            return Collections.emptyList();
-        }
-
-        final Point center = getCenter();
-        final NotePosition np = staff.getNotePosition(center);
-        final int thePitch = (int) Math.rint(np.getPitchPosition());
-        List<Line2D> lines = null;
-
-        if (Math.abs(thePitch) >= 6) {
-            final IndexedLedger iLedger = np.getLedger();
-            final int closestIndex = (iLedger != null) ? iLedger.index : 0;
-            final Scale scale = staff.getSystem().getSheet().getScale();
-            final int ledgerLength = scale.toPixels(LedgerInter.getDefaultLength());
-            final int x1 = center.x - ledgerLength / 2;
-            final int x2 = center.x + ledgerLength / 2;
-            final int dir = Integer.signum(thePitch);
-
-            for (int p = 6 * dir + 2 * closestIndex; p * dir <= thePitch * dir; p += 2 * dir) {
-                int y = (int) Math.rint(staff.pitchToOrdinate(center.x, p));
-
-                if (lines == null) {
-                    lines = new ArrayList<>();
-                }
-
-                lines.add(new Line2D.Double(x1, y, x2, y));
-            }
-        }
-
-        return (lines != null) ? lines : Collections.emptyList();
-    }
-
-    //-----------------//
-    // getSnapAbscissa //
-    //-----------------//
-    /**
-     * Report the theoretical abscissa of head center when correctly aligned with
-     * a suitable stem.
-     * <p>
-     * Required properties: staff, shape, bounds
-     *
-     * @return the proper abscissa if any, null otherwise
-     */
-    private Double getSnapAbscissa ()
-    {
-        if (staff == null) {
-            return null;
-        }
-
-        if (ShapeSet.StemLessHeads.contains(shape)) {
-            return null;
-        }
-
-        // Stems nearby?
-        final Collection<Link> links = searchLinks(staff.getSystem());
-
-        for (Link link : links) {
-            // We can have at most one link
-            StemInter stem = (StemInter) link.partner;
-            double stemX = LineUtil.xAtY(stem.getMedian(), getCenter().y);
-            double halfWidth = getBounds().width / 2.0;
-            HorizontalSide headSide = (stemX < getCenter().x) ? LEFT : RIGHT;
-
-            return (headSide == LEFT) ? stemX + halfWidth : stemX - halfWidth;
-        }
-
-        return null;
-    }
-
-    //-----------------//
-    // getSnapOrdinate //
-    //-----------------//
-    /**
-     * Report the theoretical ordinate of head center when correctly aligned with staff
-     * lines and ledgers.
-     * <p>
-     * Required properties: staff, bounds
-     *
-     * @return the proper ordinate if any, null otherwise
-     */
-    private Double getSnapOrdinate ()
-    {
-        if (staff == null) {
-            return null;
-        }
-
-        Point center = getCenter();
-        NotePosition notePosition = staff.getNotePosition(center);
-        double doublePitch = notePosition.getPitchPosition();
-        double roundedPitch = Math.rint(doublePitch);
-        double y = staff.pitchToOrdinate(center.x, roundedPitch);
-
-        return y;
-    }
-
-    //-----------------------//
-    // neededLedgerAdditions //
-    //-----------------------//
-    /**
-     * Report UI tasks to add needed ledgers.
-     *
-     * @return the list of ledger additions, perhaps empty
-     */
-    private List<UITask> neededLedgerAdditions ()
-    {
-        final List<UITask> tasks = new ArrayList<>();
-        final SIGraph theSig = (sig != null) ? sig : staff.getSystem().getSig();
-
-        for (Line2D line : getNeededLedgerLines()) {
-            LedgerInter ledger = new LedgerInter(line, LedgerInter.DEFAULT_THICKNESS, 1.0);
-            ledger.setManual(true);
-            ledger.setStaff(staff);
-            tasks.add(new AdditionTask(theSig, ledger, ledger.getBounds(), Collections.emptySet()));
-        }
-
-        return tasks;
-    }
-
-    //--------//
-    // shrink //
-    //--------//
-    /**
-     * Shrink a bit a bounding bounds when checking for note overlap.
-     *
-     * @param box the bounding bounds
-     * @return the shrunk bounds
-     */
-    public static Rectangle2D shrink (Rectangle box)
-    {
-        double newWidth = constants.shrinkHoriRatio.getValue() * box.width;
-        double newHeight = constants.shrinkVertRatio.getValue() * box.height;
-
-        return new Rectangle2D.Double(
-                box.getCenterX() - (newWidth / 2.0),
-                box.getCenterY() - (newHeight / 2.0),
-                newWidth,
-                newHeight);
-    }
-
-    //------------//
-    // stemAnchor //
-    //------------//
-    /**
-     * Report the corresponding stem anchor for the desired head side.
-     *
-     * @param hSide horizontal head side
-     * @return stem-based anchor
-     */
-    public static Anchor stemAnchor (HorizontalSide hSide)
-    {
-        if (hSide == LEFT) {
-            return Anchor.BOTTOM_LEFT_STEM;
-        }
-
-        if (hSide == RIGHT) {
-            return Anchor.TOP_RIGHT_STEM;
-        }
-
-        return null;
-    }
-
-    //~ Inner Classes ------------------------------------------------------------------------------
-    //---------//
-    // Impacts //
-    //---------//
-    public static class Impacts
-            extends GradeImpacts
-    {
-
-        private static final String[] NAMES = new String[]{"dist"};
-
-        private static final double[] WEIGHTS = new double[]{1};
-
-        public Impacts (double dist)
-        {
-            super(NAMES, WEIGHTS);
-            setImpact(0, dist);
-        }
-    }
-
-    //----------------------//
-    // getMaxOverlapDxRatio //
-    //----------------------//
-    /**
-     * Report the maximum abscissa overlap (in ratio of head width) before two heads are
-     * considered as overlapping.
-     *
-     * @return maximum acceptable abscissa ratio
-     */
-    public static double getMaxOverlapDxRatio ()
-    {
-        return constants.maxOverlapDxRatio.getValue();
-    }
-
-    //-----------//
-    // Constants //
-    //-----------//
-    private static class Constants
-            extends ConstantSet
-    {
-
-        private final Constant.Ratio shrinkHoriRatio = new Constant.Ratio(
-                0.5,
-                "Horizontal shrink ratio to apply when checking note overlap");
-
-        private final Constant.Ratio shrinkVertRatio = new Constant.Ratio(
-                0.5,
-                "Vertical shrink ratio to apply when checking note overlap");
-
-        private final Constant.Ratio maxOverlapDxRatio = new Constant.Ratio(
-                0.2,
-                "Maximum abscissa overlap ratio between notes to reject abscissa overlap");
-
-        private final Constant.Ratio minOverlapDxRatio = new Constant.Ratio(
-                0.8,
-                "Minimum abscissa overlap ratio between notes to detect pitch overlap");
-
-        private final Constant.Ratio maxOverlapAreaRatio = new Constant.Ratio(
-                0.25,
-                "Maximum acceptable box area overlap ratio between notes");
-    }
-
-    //--------//
-    // Editor //
-    //--------//
-    /**
-     * User editor for a head.
-     * <p>
-     * For a head, we provide only one handle:
-     * <ul>
-     * <li>Middle handle, moving in any direction, but vertically it snaps to lines and ledgers,
-     * and horizontally, for shapes that need a stem, it tries to snap to stem.
-     * </ul>
-     */
-    private static class Editor
-            extends InterEditor
-    {
-
-        // Original data
-        private final Rectangle originalBounds;
-
-        // Latest data
-        private final Rectangle latestBounds;
-
-        public Editor (final HeadInter head)
-        {
-            super(head);
-
-            originalBounds = head.getBounds();
-            latestBounds = head.getBounds();
-
-            final double halfHeight = latestBounds.height / 2.0;
-            final double halfWidth = latestBounds.width / 2.0;
-
-            handles.add(selectedHandle = new InterEditor.Handle(head.getCenter())
-            {
-                @Override
-                public boolean move (Point vector)
-                {
-                    final int dx = vector.x;
-                    final int dy = vector.y;
-
-                    // Handle
-                    PointUtil.add(selectedHandle.getHandleCenter(), dx, dy);
-
-                    // Data
-                    Point2D center = selectedHandle.getHandleCenter();
-                    latestBounds.x = (int) Math.rint(center.getX() - halfWidth);
-                    latestBounds.y = (int) Math.rint(center.getY() - halfHeight);
-                    head.setBounds(latestBounds);
-
-                    final Double x = head.getSnapAbscissa();
-                    if (x != null) {
-                        latestBounds.x = (int) Math.rint(x - halfWidth);
-                    }
-
-                    final Double y = head.getSnapOrdinate();
-                    if (y != null) {
-                        latestBounds.y = (int) Math.rint(y - halfHeight);
-                    }
-
-                    return true;
-                }
-            });
-        }
-
-        @Override
-        protected void doit ()
-        {
-            inter.setBounds(latestBounds);
-            super.doit(); // No more glyph
-        }
-
-        @Override
-        public void undo ()
-        {
-            inter.setBounds(originalBounds);
-            super.undo();
-        }
-    }
-
-    //---------//
-    // Tracker //
-    //---------//
-    /**
-     * Specific tracker for a note head, able to display needed ledgers.
-     */
-    private static class Tracker
-            extends InterTracker
-    {
-
-        public Tracker (HeadInter head,
-                        Sheet sheet)
-        {
-            super(head, sheet);
-        }
-
-        @Override
-        public void render (Graphics2D g)
-        {
-            super.render(g);
-
-            // Add needed ledgers
-            final HeadInter head = (HeadInter) inter;
-
-            for (Line2D line : head.getNeededLedgerLines()) {
-                g.setColor(Color.RED);
-                g.draw(line);
-            }
-        }
-
-        @Override
-        public Rectangle getSceneBounds ()
-        {
-            Rectangle box = super.getSceneBounds();
-
-            // Include needed ledgers if any
-            final HeadInter head = (HeadInter) inter;
-
-            for (Line2D line : head.getNeededLedgerLines()) {
-                box.add(line.getBounds());
-            }
-
-            return box;
-        }
-    }
-}
+//------------------------------------------------------------------------------------------------//
+//                                                                                                //
+//                                        H e a d I n t e r                                       //
+//                                                                                                //
+//------------------------------------------------------------------------------------------------//
+// <editor-fold defaultstate="collapsed" desc="hdr">
+//
+//  Copyright © Audiveris 2019. All rights reserved.
+//
+//  This program is free software: you can redistribute it and/or modify it under the terms of the
+//  GNU Affero General Public License as published by the Free Software Foundation, either version
+//  3 of the License, or (at your option) any later version.
+//
+//  This program is distributed in the hope that it will be useful, but WITHOUT ANY WARRANTY;
+//  without even the implied warranty of MERCHANTABILITY or FITNESS FOR A PARTICULAR PURPOSE.
+//  See the GNU Affero General Public License for more details.
+//
+//  You should have received a copy of the GNU Affero General Public License along with this
+//  program.  If not, see <http://www.gnu.org/licenses/>.
+//------------------------------------------------------------------------------------------------//
+// </editor-fold>
+package org.audiveris.omr.sig.inter;
+
+import ij.process.ByteProcessor;
+
+import org.audiveris.omr.constant.Constant;
+import org.audiveris.omr.constant.ConstantSet;
+import org.audiveris.omr.glyph.Glyph;
+import org.audiveris.omr.glyph.Shape;
+import org.audiveris.omr.glyph.ShapeSet;
+import org.audiveris.omr.image.Anchored.Anchor;
+import org.audiveris.omr.image.Template;
+import org.audiveris.omr.image.TemplateFactory;
+import org.audiveris.omr.math.GeoOrder;
+import org.audiveris.omr.math.LineUtil;
+import org.audiveris.omr.math.PointUtil;
+import static org.audiveris.omr.run.Orientation.VERTICAL;
+import org.audiveris.omr.run.RunTable;
+import org.audiveris.omr.run.RunTableFactory;
+import org.audiveris.omr.sheet.Scale;
+import org.audiveris.omr.sheet.Sheet;
+import org.audiveris.omr.sheet.Staff;
+import org.audiveris.omr.sheet.Staff.IndexedLedger;
+import org.audiveris.omr.sheet.SystemInfo;
+import org.audiveris.omr.sheet.note.HeadSeedScale;
+import org.audiveris.omr.sheet.note.NotePosition;
+import org.audiveris.omr.sheet.rhythm.Measure;
+import org.audiveris.omr.sheet.stem.HeadLinker;
+import org.audiveris.omr.sig.GradeImpacts;
+import org.audiveris.omr.sig.SIGraph;
+import org.audiveris.omr.sig.relation.AlterHeadRelation;
+import org.audiveris.omr.sig.relation.ChordStemRelation;
+import org.audiveris.omr.sig.relation.Containment;
+import org.audiveris.omr.sig.relation.HeadStemRelation;
+import org.audiveris.omr.sig.relation.Link;
+import org.audiveris.omr.sig.relation.Relation;
+import org.audiveris.omr.sig.relation.SlurHeadRelation;
+import org.audiveris.omr.sig.ui.InterEditor;
+import org.audiveris.omr.sig.ui.InterTracker;
+import org.audiveris.omr.sig.ui.AdditionTask;
+import org.audiveris.omr.sig.ui.LinkTask;
+import org.audiveris.omr.sig.ui.UITask;
+import org.audiveris.omr.ui.symbol.Alignment;
+import org.audiveris.omr.ui.symbol.MusicFont;
+import org.audiveris.omr.ui.symbol.ShapeSymbol;
+import org.audiveris.omr.util.ByteUtil;
+import org.audiveris.omr.util.HorizontalSide;
+import static org.audiveris.omr.util.HorizontalSide.*;
+import org.audiveris.omr.util.VerticalSide;
+import static org.audiveris.omr.util.VerticalSide.*;
+import org.audiveris.omr.util.Version;
+import org.audiveris.omr.util.WrappedBoolean;
+
+import org.slf4j.Logger;
+import org.slf4j.LoggerFactory;
+
+import java.awt.Color;
+import java.awt.Graphics2D;
+import java.awt.Point;
+import java.awt.Rectangle;
+import java.awt.geom.Line2D;
+import java.awt.geom.Point2D;
+import java.awt.geom.Rectangle2D;
+import java.util.ArrayList;
+import java.util.Arrays;
+import java.util.Collection;
+import java.util.Collections;
+import java.util.EnumMap;
+import java.util.LinkedHashSet;
+import java.util.List;
+import java.util.Map;
+import java.util.Set;
+
+import javax.xml.bind.annotation.XmlAccessType;
+import javax.xml.bind.annotation.XmlAccessorType;
+import javax.xml.bind.annotation.XmlAttribute;
+import javax.xml.bind.annotation.XmlIDREF;
+import javax.xml.bind.annotation.XmlRootElement;
+
+/**
+ * Class {@code HeadInter} represents a note head, that is any head shape including
+ * whole and breve, but not a rest.
+ * <p>
+ * These rather round-shaped symbols are retrieved via template-matching technique.
+ *
+ * @author Hervé Bitteur
+ */
+@XmlRootElement(name = "head")
+@XmlAccessorType(XmlAccessType.NONE)
+public class HeadInter
+        extends AbstractNoteInter
+{
+    //~ Static fields/initializers -----------------------------------------------------------------
+
+    private static final Constants constants = new Constants();
+
+    private static final Logger logger = LoggerFactory.getLogger(HeadInter.class);
+
+    //~ Instance fields ----------------------------------------------------------------------------
+    //
+    // Persistent data
+    //----------------
+    //
+    /** Deprecated. Old mirror instance, if any. */
+    @Deprecated
+    @XmlIDREF
+    @XmlAttribute(name = "mirror")
+    protected AbstractInter oldMirror;
+
+    // Transient data
+    //---------------
+    //
+    /** Shape template. */
+    private Template template;
+
+    /** Head-Stem linker. */
+    private HeadLinker linker;
+
+    //~ Constructors -------------------------------------------------------------------------------
+    /**
+     * Creates a new {@code HeadInter} object.
+     *
+     * @param bounds  the object bounds
+     * @param shape   the underlying shape
+     * @param impacts the grade details
+     * @param staff   the related staff
+     * @param pitch   the note pitch
+     */
+    public HeadInter (Rectangle bounds,
+                      Shape shape,
+                      GradeImpacts impacts,
+                      Staff staff,
+                      Double pitch)
+    {
+        super(null, bounds, shape, impacts, staff, pitch);
+    }
+
+    /**
+     * Creates a new {@code HeadInter} object.
+     *
+     * @param bounds the object bounds
+     * @param shape  the underlying shape
+     * @param grade  quality grade
+     * @param staff  the related staff
+     * @param pitch  the note pitch
+     */
+    public HeadInter (Rectangle bounds,
+                      Shape shape,
+                      Double grade,
+                      Staff staff,
+                      Double pitch)
+    {
+        super(null, bounds, shape, grade, staff, pitch);
+    }
+
+    /** No-arg constructor needed by JAXB. */
+    private HeadInter ()
+    {
+    }
+
+    //~ Methods ------------------------------------------------------------------------------------
+    //--------//
+    // accept //
+    //--------//
+    @Override
+    public void accept (InterVisitor visitor)
+    {
+        visitor.visit(this);
+    }
+
+    //-------//
+    // added //
+    //-------//
+    @Override
+    public void added ()
+    {
+        super.added();
+
+        if (ShapeSet.StemHeads.contains(shape)) {
+            setAbnormal(true); // No stem linked yet
+        }
+    }
+
+    //---------------//
+    // checkAbnormal //
+    //---------------//
+    @Override
+    public boolean checkAbnormal ()
+    {
+        if (ShapeSet.StemHeads.contains(shape)) {
+            // Check if a stem is connected
+            setAbnormal(!sig.hasRelation(this, HeadStemRelation.class));
+        }
+
+        return isAbnormal();
+    }
+
+    //----------//
+    // contains //
+    //----------//
+    @Override
+    public boolean contains (Point point)
+    {
+        if (!super.contains(point)) {
+            return false;
+        }
+
+        final Line2D midLine = getMidLine();
+
+        if (midLine != null) {
+            // This head is "shared" with another head, and we use the point location with respect
+            // to head mid line to disambiguate which head is pointed at.
+            return midLine.relativeCCW(point) < 0;
+        }
+
+        return true;
+    }
+
+    //------------//
+    // deriveFrom //
+    //------------//
+    @Override
+    public boolean deriveFrom (ShapeSymbol symbol,
+                               Sheet sheet,
+                               MusicFont font,
+                               Point dropLocation,
+                               Alignment alignment)
+    {
+        // Needed to get head bounds
+        super.deriveFrom(symbol, sheet, font, dropLocation, alignment);
+
+        // For a note head, we snap to stems for x & lines/ledgers for y
+        if (staff != null) {
+            boolean modified = false;
+
+            final Double x = getSnapAbscissa();
+            if (x != null) {
+                dropLocation.x = (int) Math.rint(x);
+                modified = true;
+            }
+
+            final Double y = getSnapOrdinate();
+            if (y != null) {
+                dropLocation.y = (int) Math.rint(y);
+                modified = true;
+            }
+
+            if (modified) {
+                super.deriveFrom(symbol, sheet, font, dropLocation, alignment);
+            }
+        }
+
+        return true;
+    }
+
+    //-----------//
+    // duplicate //
+    //-----------//
+    /**
+     * Duplicate this head, keeping the same head shape (black vs void).
+     *
+     * @return a duplicate head
+     */
+    public HeadInter duplicate ()
+    {
+        return duplicateAs(shape);
+    }
+
+    //-------------//
+    // duplicateAs //
+    //-------------//
+    /**
+     * Build a duplicate of this head, perhaps with a different shape.
+     * <p>
+     * Used when say a half head is shared, with flag/beam on one side.
+     *
+     * @param shape precise shape for the duplicate
+     * @return duplicate
+     */
+    public HeadInter duplicateAs (Shape shape)
+    {
+        HeadInter clone = new HeadInter(bounds, shape, impacts, staff, pitch);
+
+        clone.setGlyph(this.glyph);
+
+        if (impacts == null) {
+            clone.setGrade(getGrade());
+        }
+
+        return clone;
+    }
+
+    //---------------//
+    // getAccidental //
+    //---------------//
+    /**
+     * Report the (local) accidental, if any, related to this head.
+     *
+     * @return the related accidental, or null
+     */
+    public AlterInter getAccidental ()
+    {
+        for (Relation rel : sig.getRelations(this, AlterHeadRelation.class)) {
+            return (AlterInter) sig.getOppositeInter(this, rel);
+        }
+
+        return null;
+    }
+
+    //---------------//
+    // getAlteration //
+    //---------------//
+    /**
+     * Report the actual alteration of this note, taking into account the accidental of
+     * this note if any, the accidental of previous note with same step within the same
+     * measure, a tie from previous measure and finally the current key signature.
+     *
+     * @param fifths fifths value for current key signature
+     * @return the actual alteration
+     */
+    public int getAlteration (Integer fifths)
+    {
+        return HeadInter.this.getAlteration(fifths, true);
+    }
+
+    //---------------//
+    // getAlteration //
+    //---------------//
+    /**
+     * Report the actual alteration of this note, taking into account the accidental of
+     * this note if any, the accidental of previous note with same step within the same
+     * measure, a tie from previous measure and finally the current key signature.
+     *
+     * @param fifths fifths value for current key signature
+     * @param useTie true to use tie for check
+     * @return the actual alteration
+     */
+    public int getAlteration (Integer fifths,
+                              boolean useTie)
+    {
+        // Look for local/measure accidental
+        AlterInter accidental = getMeasureAccidental();
+
+        if (accidental != null) {
+            return AlterInter.alterationOf(accidental);
+        }
+
+        if (useTie) {
+            // Look for tie from previous measure (same system or previous system)
+            for (Relation rel : sig.getRelations(this, SlurHeadRelation.class)) {
+                SlurInter slur = (SlurInter) sig.getOppositeInter(this, rel);
+
+                if (slur.isTie() && (slur.getHead(HorizontalSide.RIGHT) == this)) {
+                    // Is the starting head in same system?
+                    HeadInter startHead = slur.getHead(HorizontalSide.LEFT);
+
+                    if (startHead != null) {
+                        // Use start head alter
+                        return startHead.getAlteration(fifths);
+                    }
+
+                    // Use slur extension to look into previous system
+                    SlurInter prevSlur = slur.getExtension(HorizontalSide.LEFT);
+
+                    if (prevSlur != null) {
+                        startHead = prevSlur.getHead(HorizontalSide.LEFT);
+
+                        if (startHead != null) {
+                            // Use start head alter
+                            return startHead.getAlteration(fifths);
+                        }
+                    }
+
+                    // TODO: Here we should look in previous sheet/page...
+                }
+            }
+        }
+
+        // Finally, use the current key signature
+        if (fifths != null) {
+            return KeyInter.getAlterFor(getStep(), fifths);
+        }
+
+        // Nothing found, so...
+        return 0;
+    }
+
+    //----------------------//
+    // getMeasureAccidental //
+    //----------------------//
+    /**
+     * Report the accidental (if any) which applies to this head or to a previous
+     * compatible one in the same measure.
+     *
+     * @return the measure scoped accidental found or null
+     */
+    public AlterInter getMeasureAccidental ()
+    {
+        // Look for local accidental
+        AlterInter accidental = getAccidental();
+
+        if (accidental != null) {
+            return accidental;
+        }
+
+        // Look for previous accidental with same note step in the same measure
+        // Let's avoid the use of time slots (which would require RHYTHMS step to be done!)
+        Measure measure = getChord().getMeasure();
+        List<Inter> heads = new ArrayList<>();
+
+        for (HeadChordInter headChord : measure.getHeadChords()) {
+            heads.addAll(headChord.getMembers());
+        }
+
+        boolean started = false;
+        Collections.sort(heads, Inters.byReverseCenterAbscissa);
+
+        for (Inter inter : heads) {
+            HeadInter head = (HeadInter) inter;
+
+            if (head == this) {
+                started = true;
+            } else if (started && (head.getStep() == getStep())
+                               && (head.getOctave() == getOctave())
+                               && (head.getStaff() == getStaff())) {
+                accidental = head.getAccidental();
+
+                if (accidental != null) {
+                    return accidental;
+                }
+            }
+        }
+
+        return null;
+    }
+
+    //----------//
+    // getChord //
+    //----------//
+    /**
+     * Report the containing (head) chord, if any.
+     *
+     * @return containing chord or null
+     */
+    @Override
+    public HeadChordInter getChord ()
+    {
+        return (HeadChordInter) getEnsemble();
+    }
+
+    //---------------//
+    // getCoreBounds //
+    //---------------//
+    @Override
+    public Rectangle getCoreBounds ()
+    {
+        if (coreBounds == null) {
+            coreBounds = shrink(getBounds()).getBounds();
+        }
+
+        return coreBounds;
+    }
+
+    //-------------//
+    // getTemplate //
+    //-------------//
+    /**
+     * Report the template used to generate this head shape with proper size.
+     *
+     * @return related template template
+     */
+    public Template getTemplate ()
+    {
+        if (template == null) {
+            final int pointSize = staff.getHeadPointSize();
+            template = TemplateFactory.getInstance().getCatalog(pointSize).getTemplate(shape);
+        }
+
+        return template;
+    }
+
+    //-----------//
+    // getEditor //
+    //-----------//
+    @Override
+    public InterEditor getEditor ()
+    {
+        return new Editor(this);
+    }
+
+    //------------//
+    // getMidLine //
+    //------------//
+    /**
+     * Report the separating line for shared heads.
+     * <p>
+     * The line is nearly vertical, oriented from head to stem.
+     * Thus, the relativeCCW is negative for points located on proper head half.
+     *
+     * @return oriented middle line or null if not mirrored
+     */
+    public Line2D getMidLine ()
+    {
+        if (getMirror() == null) {
+            return null;
+        }
+
+        final Rectangle box = getBounds();
+
+        for (Relation relation : sig.getRelations(this, HeadStemRelation.class)) {
+            final HeadStemRelation rel = (HeadStemRelation) relation;
+
+            if (rel.getHeadSide() == HorizontalSide.LEFT) {
+                return LineUtil.bisector(
+                        new Point(box.x, box.y + box.height),
+                        new Point(box.x + box.width, box.y));
+            } else {
+                return LineUtil.bisector(
+                        new Point(box.x + box.width, box.y),
+                        new Point(box.x, box.y + box.height));
+            }
+        }
+
+        return null;
+    }
+
+    //-------------------//
+    // getRelationCenter //
+    //-------------------//
+    /**
+     * {@inheritDoc}
+     * <p>
+     * For shared heads, the relation center is slightly shifted to the containing chord.
+     *
+     * @return the head relation center, shifted for a shared head
+     */
+    @Override
+    public Point2D getRelationCenter ()
+    {
+        final Point2D center = getCenter2D();
+
+        if (getMirror() == null) {
+            return center;
+        }
+
+        final Rectangle box = getBounds();
+        final double dx = box.width / 5.0;
+        final double dy = box.height / 5.0;
+
+        for (Relation relation : sig.getRelations(this, HeadStemRelation.class)) {
+            final HeadStemRelation rel = (HeadStemRelation) relation;
+
+            if (rel.getHeadSide() == HorizontalSide.LEFT) {
+                return new Point2D.Double(center.getX() - dx, center.getY() + dy);
+            } else {
+                return new Point2D.Double(center.getX() + dx, center.getY() - dy);
+            }
+        }
+
+        return center; // Should not occur...
+    }
+
+    //--------------//
+    // getSideStems //
+    //--------------//
+    /**
+     * Report the stems linked to this head, organized by head side.
+     *
+     * @return the map of linked stems, organized by head side
+     * @see #getStems()
+     */
+    public Map<HorizontalSide, Set<StemInter>> getSideStems ()
+    {
+        // Split connected stems into left and right sides
+        final Map<HorizontalSide, Set<StemInter>> map = new EnumMap<>(HorizontalSide.class);
+
+        for (Relation relation : sig.getRelations(this, HeadStemRelation.class)) {
+            HeadStemRelation rel = (HeadStemRelation) relation;
+            HorizontalSide side = rel.getHeadSide();
+            Set<StemInter> set = map.get(side);
+
+            if (set == null) {
+                map.put(side, set = new LinkedHashSet<>());
+            }
+
+            set.add((StemInter) sig.getEdgeTarget(rel));
+        }
+
+        return map;
+    }
+
+    //-----------------------//
+    // getStemReferencePoint //
+    //-----------------------//
+    /**
+     * Report the reference point for a stem connection.
+     *
+     * @param anchor desired side for stem (typically TOP_RIGHT_STEM or BOTTOM_LEFT_STEM)
+     * @return the reference point
+     */
+    public Point2D getStemReferencePoint (Anchor anchor)
+    {
+        getTemplate(); // Make sure we have the template
+        Rectangle headBox = getBounds();
+        Rectangle templateBox = template.getBounds(headBox);
+        Point2D offset = template.getOffset(anchor);
+        Point2D ref = PointUtil.addition(templateBox.getLocation(), offset);
+
+        if (sig == null) {
+            return ref;
+        }
+
+        // Correction based on HeadSeedScale data if available
+        final Scale scale = sig.getSystem().getSheet().getScale();
+        final HeadSeedScale hs = scale.getHeadSeedScale();
+
+        if (hs != null) {
+            // NOTA: We use the same abscissa correction for BOTH horizontal sides
+            final Double dl = hs.getDx(shape, LEFT);
+            final Double dr = hs.getDx(shape, RIGHT);
+            Double dx = null;
+
+            if (dl != null) {
+                if (dr != null) {
+                    dx = (dl + dr) / 2;
+                } else {
+                    dx = dl;
+                }
+            } else if (dr != null) {
+                dx = dr;
+            }
+
+            if (dx != null) {
+                final HorizontalSide hSide = (anchor == Anchor.BOTTOM_LEFT_STEM) ? LEFT : RIGHT;
+                final double x = (hSide == LEFT) ? headBox.x - dx : headBox.x + headBox.width + dx;
+
+                return new Point2D.Double(x, ref.getY());
+            }
+        }
+
+        return ref;
+    }
+
+    //-----------------------//
+    // getStemReferencePoint //
+    //-----------------------//
+    /**
+     * Report the reference point for a stem connection.
+     *
+     * @param hSide horizontal side for stem (LEFT or RIGHT)
+     * @return the reference point
+     */
+    public Point2D getStemReferencePoint (HorizontalSide hSide)
+    {
+        return getStemReferencePoint((hSide == LEFT)
+                ? Anchor.BOTTOM_LEFT_STEM
+                : Anchor.TOP_RIGHT_STEM);
+    }
+
+    //----------//
+    // getStems //
+    //----------//
+    /**
+     * Report the stems linked to this head, whatever the side.
+     *
+     * @return set of linked stems
+     * @see #getSideStems()
+     */
+    public Set<StemInter> getStems ()
+    {
+        final Set<StemInter> set = new LinkedHashSet<>();
+
+        for (Relation relation : sig.getRelations(this, HeadStemRelation.class)) {
+            set.add((StemInter) sig.getEdgeTarget(relation));
+        }
+
+        return set;
+    }
+
+    //-----------//
+    // getLinker //
+    //-----------//
+    /**
+     * Report the dedicated head-stem linker.
+     *
+     * @return the linker
+     */
+    public HeadLinker getLinker ()
+    {
+        return linker;
+    }
+
+    //-----------//
+    // setLinker //
+    //-----------//
+    /**
+     * Set the dedicated head-stem linker.
+     *
+     * @param linker the head-stem linker
+     */
+    public void setLinker (HeadLinker linker)
+    {
+        this.linker = linker;
+    }
+
+    //------------//
+    // getTracker //
+    //------------//
+    @Override
+    public InterTracker getTracker (Sheet sheet)
+    {
+        return new Tracker(this, sheet);
+    }
+
+    //----------//
+    // overlaps //
+    //----------//
+    /**
+     * {@inheritDoc}
+     * <p>
+     * Specifically between two note heads, overlap is checked based on pitch values,
+     * horizontal distance and area intersection.
+     *
+     * @param that another inter (perhaps a note head)
+     * @return true if overlap is detected
+     */
+    @Override
+    public boolean overlaps (Inter that)
+    {
+        if (that instanceof HeadInter) {
+            if (this.isVip() && that.isVip()) {
+                logger.info("HeadInter checking overlaps between {} and {}", this, that);
+            }
+
+            HeadInter thatHead = (HeadInter) that;
+
+            // Check integer pitch distance
+            final Integer dPitch = (this.getStaff() == that.getStaff())
+                    ? Math.abs(this.getIntegerPitch() - thatHead.getIntegerPitch()) : null;
+
+            if ((dPitch != null) && (dPitch > 1)) {
+                return false;
+            }
+
+            // Check horizontal distance
+            Rectangle thisBounds = this.getBounds();
+            Rectangle thatBounds = thatHead.getBounds();
+            Rectangle common = thisBounds.intersection(thatBounds);
+            int minWidth = Math.min(thisBounds.width, thatBounds.width);
+            double widthRatio = (double) common.width / minWidth;
+
+            if (widthRatio <= constants.maxOverlapDxRatio.getValue()) {
+                return false;
+            } else if (widthRatio >= constants.minOverlapDxRatio.getValue()) {
+                if ((dPitch != null) && (dPitch <= 1)) {
+                    return true;
+                }
+            }
+
+            // Check area intersection
+            int thisArea = thisBounds.width * thisBounds.height;
+            int thatArea = thatBounds.width * thatBounds.height;
+            int minArea = Math.min(thisArea, thatArea);
+            int commonArea = common.width * common.height;
+            double areaRatio = (double) commonArea / minArea;
+            boolean areaRes = areaRatio > constants.maxOverlapAreaRatio.getValue();
+
+            return areaRes;
+        }
+
+        // Basic test
+        return super.overlaps(that);
+    }
+
+    //--------//
+    // preAdd //
+    //--------//
+    @Override
+    public List<? extends UITask> preAdd (WrappedBoolean cancel)
+    {
+        final List<UITask> tasks = new ArrayList<>();
+        final SystemInfo system = staff.getSystem();
+        final SIGraph theSig = system.getSig();
+
+        // Include standard addition task for this head
+        final Collection<Link> links = searchLinks(staff.getSystem());
+        tasks.add(new AdditionTask(theSig, this, getBounds(), links));
+
+        if (system.getSheet().getStub().getLatestStep()
+                .compareTo(org.audiveris.omr.step.Step.CHORDS) >= 0) {
+            // If we link head to a stem, create/update the related head chord
+            boolean stemFound = false;
+
+            for (Link link : links) {
+                if (link.relation instanceof HeadStemRelation) {
+                    final StemInter stem = (StemInter) link.partner;
+                    final HeadChordInter headChord;
+                    final List<HeadChordInter> stemChords = stem.getChords();
+
+                    if (stemChords.isEmpty()) {
+                        // Create a chord based on stem
+                        headChord = new HeadChordInter(null);
+                        tasks.add(
+                                new AdditionTask(
+                                        theSig, headChord, stem.getBounds(),
+                                        Arrays.asList(new Link(stem, new ChordStemRelation(), true))));
+                    } else {
+                        if (stemChords.size() > 1) {
+                            logger.warn("Stem shared by several chords, picked one");
+                        }
+
+                        headChord = stemChords.get(0);
+                    }
+
+                    // Declare head part of head-chord
+                    tasks.add(new LinkTask(theSig, headChord, this, new Containment()));
+                    stemFound = true;
+
+                    break;
+                }
+            }
+
+            if (!stemFound) {
+                // Head without stem
+                HeadChordInter headChord = new HeadChordInter(null);
+                tasks.add(new AdditionTask(theSig, headChord, getBounds(),
+                                           Arrays.asList(new Link(this, new Containment(), true))));
+            }
+        }
+
+        // Addition of needed ledgers
+        tasks.addAll(neededLedgerAdditions());
+
+        return tasks;
+    }
+
+    //---------//
+    // preEdit //
+    //---------//
+    @Override
+    public List<? extends UITask> preEdit (InterEditor editor)
+    {
+        final List<UITask> tasks = new ArrayList<>(super.preEdit(editor));
+
+        // Addition of needed ledgers
+        tasks.addAll(neededLedgerAdditions());
+
+        return tasks;
+    }
+
+    //---------------//
+    // retrieveGlyph //
+    //---------------//
+    /**
+     * Use template to build an underlying glyph.
+     *
+     * @param image the image to read pixels from
+     * @return the underlying glyph or null if failed
+     */
+    public Glyph retrieveGlyph (ByteProcessor image)
+    {
+        getTemplate();
+
+        final Sheet sheet = staff.getSystem().getSheet();
+        final Rectangle interBox = getBounds();
+        final Rectangle tplBox = template.getBounds(interBox);
+
+        // Foreground points (coordinates WRT tplBox)
+        final List<Point> fores = template.getForegroundPixels(tplBox, image);
+
+        if (fores.isEmpty()) {
+            logger.info("No foreground pixels for {}", this);
+
+            return null;
+        }
+
+        final Rectangle foreBox = PointUtil.boundsOf(fores);
+
+        final ByteProcessor buf = new ByteProcessor(foreBox.width, foreBox.height);
+        ByteUtil.raz(buf);
+
+        for (Point p : fores) {
+            buf.set(p.x - foreBox.x, p.y - foreBox.y, 0);
+        }
+
+        // Runs
+        RunTable runTable = new RunTableFactory(VERTICAL).createTable(buf);
+
+        // Glyph
+        glyph = sheet.getGlyphIndex().registerOriginal(
+                new Glyph(tplBox.x + foreBox.x, tplBox.y + foreBox.y, runTable));
+
+        // Use glyph bounds as inter bounds
+        bounds = glyph.getBounds();
+
+        return glyph;
+    }
+
+    //-------------//
+    // searchLinks //
+    //-------------//
+    /**
+     * {@inheritDoc}
+     * <p>
+     * Specifically, look for stem to allow head attachment.
+     *
+     * @return stem link, perhaps empty
+     */
+    @Override
+    public Collection<Link> searchLinks (SystemInfo system)
+    {
+        Link link = null;
+
+        if (ShapeSet.StemHeads.contains(shape)) {
+            final List<Inter> systemStems = system.getSig().inters(StemInter.class);
+            Collections.sort(systemStems, Inters.byAbscissa);
+
+            final int profile = Math.max(getProfile(), system.getProfile());
+            link = lookupLink(systemStems, system, profile);
+        }
+
+        return (link == null) ? Collections.emptyList() : Collections.singleton(link);
+    }
+
+    //---------------//
+    // searchUnlinks //
+    //---------------//
+    @Override
+    public Collection<Link> searchUnlinks (SystemInfo system,
+                                           Collection<Link> links)
+    {
+        return searchObsoletelinks(links, HeadStemRelation.class);
+    }
+
+    //-----------------//
+    // upgradeOldStuff //
+    //-----------------//
+    @Override
+    public boolean upgradeOldStuff (List<Version> upgrade)
+    {
+        boolean upgraded = false;
+
+        // NOTA: no need to specify a particular version, existence of non-null oldMirror is enough
+        if (oldMirror != null) {
+            // Upgrade from oldMirror field to MirrorRelation
+            // [We keep only Head mirrors (not HeadChord "mirrors" any more)]
+            setMirror(oldMirror);
+            oldMirror = null;
+            upgraded = true;
+        }
+
+        return upgraded;
+    }
+
+    //------------//
+    // lookupLink //
+    //------------//
+    /**
+     * Try to detect a link between this Head instance and a stem nearby.
+     * <p>
+     * 1/ Use a lookup area on each horizontal side of the head to filter candidate stems.
+     * 2/ Select the best connection among the compatible candidates.
+     *
+     * @param candidateStems abscissa-ordered collection of candidate stems
+     * @param system         containing system
+     * @param profile        desired profile level
+     * @return the link found or null
+     */
+    public Link lookupLink (List<Inter> candidateStems,
+                            SystemInfo system,
+                            int profile)
+    {
+        if (candidateStems.isEmpty()) {
+            return null;
+        }
+
+        final Scale scale = system.getSheet().getScale();
+        final int maxHeadInDx = scale.toPixels(HeadStemRelation.getXInGapMaximum(profile));
+        final int maxHeadOutDx = scale.toPixels(HeadStemRelation.getXOutGapMaximum(profile));
+        final int maxYGap = scale.toPixels(HeadStemRelation.getYGapMaximum(profile));
+
+        Link bestLink = null;
+        double bestGrade = 0;
+
+        for (HorizontalSide hSide : HorizontalSide.values()) {
+            for (VerticalSide vSide : VerticalSide.values()) {
+                Point refPt = PointUtil.rounded(getStemReferencePoint(stemAnchor(hSide)));
+                int xMin = refPt.x - ((hSide == RIGHT) ? maxHeadInDx : maxHeadOutDx);
+                int yMin = refPt.y - ((vSide == TOP) ? maxYGap : 0);
+                Rectangle luBox = new Rectangle(xMin, yMin, maxHeadInDx + maxHeadOutDx, maxYGap);
+                List<Inter> stems = Inters
+                        .intersectedInters(candidateStems, GeoOrder.BY_ABSCISSA, luBox);
+                int xDir = hSide.direction();
+
+                for (Inter inter : stems) {
+                    StemInter stem = (StemInter) inter;
+                    final Point2D start = stem.getTop();
+                    final Point2D stop = stem.getBottom();
+
+                    double crossX = LineUtil.xAtY(start, stop, refPt.getY());
+                    final double xGap = xDir * (crossX - refPt.getX());
+                    final double yGap;
+
+                    if (refPt.getY() < start.getY()) {
+                        yGap = start.getY() - refPt.getY();
+                    } else if (refPt.getY() > stop.getY()) {
+                        yGap = refPt.getY() - stop.getY();
+                    } else {
+                        yGap = 0;
+                    }
+
+                    HeadStemRelation rel = new HeadStemRelation();
+                    rel.setInOutGaps(scale.pixelsToFrac(xGap), scale.pixelsToFrac(yGap), profile);
+
+                    if (rel.getGrade() >= rel.getMinGrade()) {
+                        if ((bestLink == null) || (rel.getGrade() > bestGrade)) {
+                            rel.setExtensionPoint(refPt); // Approximately
+                            bestLink = new Link(stem, rel, true);
+                            bestGrade = rel.getGrade();
+                        }
+                    }
+                }
+            }
+        }
+
+        return bestLink;
+    }
+
+    //----------------------//
+    // getMaxOverlapDxRatio //
+    //----------------------//
+    /**
+     * Report the maximum abscissa overlap (in ratio of head width) before two heads are
+     * considered as overlapping.
+     *
+     * @return maximum acceptable abscissa ratio
+     */
+    public static double getMaxOverlapDxRatio ()
+    {
+        return constants.maxOverlapDxRatio.getValue();
+    }
+
+    //--------------------//
+    // getShrinkHoriRatio //
+    //--------------------//
+    /**
+     * Report horizontal ratio to check overlap
+     *
+     * @return horizontal ratio
+     */
+    public static double getShrinkHoriRatio ()
+    {
+        return constants.shrinkHoriRatio.getValue();
+    }
+
+    //--------------------//
+    // getShrinkVertRatio //
+    //--------------------//
+    /**
+     * Report vertical ratio to check overlap
+     *
+     * @return vertical ratio
+     */
+    public static double getShrinkVertRatio ()
+    {
+        return constants.shrinkVertRatio.getValue();
+    }
+
+    //----------------------//
+    // getNeededLedgerLines //
+    //----------------------//
+    /**
+     * Report the ledger lines that should be added to support this head.
+     *
+     * @return the sequence of needed ledger lines
+     */
+    private List<Line2D> getNeededLedgerLines ()
+    {
+        if (staff == null) {
+            return Collections.emptyList();
+        }
+
+        final Point center = getCenter();
+        final NotePosition np = staff.getNotePosition(center);
+        final int thePitch = (int) Math.rint(np.getPitchPosition());
+        List<Line2D> lines = null;
+
+        if (Math.abs(thePitch) >= 6) {
+            final IndexedLedger iLedger = np.getLedger();
+            final int closestIndex = (iLedger != null) ? iLedger.index : 0;
+            final Scale scale = staff.getSystem().getSheet().getScale();
+            final int ledgerLength = scale.toPixels(LedgerInter.getDefaultLength());
+            final int x1 = center.x - ledgerLength / 2;
+            final int x2 = center.x + ledgerLength / 2;
+            final int dir = Integer.signum(thePitch);
+
+            for (int p = 6 * dir + 2 * closestIndex; p * dir <= thePitch * dir; p += 2 * dir) {
+                int y = (int) Math.rint(staff.pitchToOrdinate(center.x, p));
+
+                if (lines == null) {
+                    lines = new ArrayList<>();
+                }
+
+                lines.add(new Line2D.Double(x1, y, x2, y));
+            }
+        }
+
+        return (lines != null) ? lines : Collections.emptyList();
+    }
+
+    //-----------------//
+    // getSnapAbscissa //
+    //-----------------//
+    /**
+     * Report the theoretical abscissa of head center when correctly aligned with
+     * a suitable stem.
+     * <p>
+     * Required properties: staff, shape, bounds
+     *
+     * @return the proper abscissa if any, null otherwise
+     */
+    private Double getSnapAbscissa ()
+    {
+        if (staff == null) {
+            return null;
+        }
+
+        if (ShapeSet.StemLessHeads.contains(shape)) {
+            return null;
+        }
+
+        // Stems nearby?
+        final Collection<Link> links = searchLinks(staff.getSystem());
+
+        for (Link link : links) {
+            // We can have at most one link
+            StemInter stem = (StemInter) link.partner;
+            double stemX = LineUtil.xAtY(stem.getMedian(), getCenter().y);
+            double halfWidth = getBounds().width / 2.0;
+            HorizontalSide headSide = (stemX < getCenter().x) ? LEFT : RIGHT;
+
+            return (headSide == LEFT) ? stemX + halfWidth : stemX - halfWidth;
+        }
+
+        return null;
+    }
+
+    //-----------------//
+    // getSnapOrdinate //
+    //-----------------//
+    /**
+     * Report the theoretical ordinate of head center when correctly aligned with staff
+     * lines and ledgers.
+     * <p>
+     * Required properties: staff, bounds
+     *
+     * @return the proper ordinate if any, null otherwise
+     */
+    private Double getSnapOrdinate ()
+    {
+        if (staff == null) {
+            return null;
+        }
+
+        Point center = getCenter();
+        NotePosition notePosition = staff.getNotePosition(center);
+        double doublePitch = notePosition.getPitchPosition();
+        double roundedPitch = Math.rint(doublePitch);
+        double y = staff.pitchToOrdinate(center.x, roundedPitch);
+
+        return y;
+    }
+
+    //-----------------------//
+    // neededLedgerAdditions //
+    //-----------------------//
+    /**
+     * Report UI tasks to add needed ledgers.
+     *
+     * @return the list of ledger additions, perhaps empty
+     */
+    private List<UITask> neededLedgerAdditions ()
+    {
+        final List<UITask> tasks = new ArrayList<>();
+        final SIGraph theSig = (sig != null) ? sig : staff.getSystem().getSig();
+
+        for (Line2D line : getNeededLedgerLines()) {
+            LedgerInter ledger = new LedgerInter(line, LedgerInter.DEFAULT_THICKNESS, 1.0);
+            ledger.setManual(true);
+            ledger.setStaff(staff);
+            tasks.add(new AdditionTask(theSig, ledger, ledger.getBounds(), Collections.emptySet()));
+        }
+
+        return tasks;
+    }
+
+    //--------//
+    // shrink //
+    //--------//
+    /**
+     * Shrink a bit a bounding bounds when checking for note overlap.
+     *
+     * @param box the bounding bounds
+     * @return the shrunk bounds
+     */
+    public static Rectangle2D shrink (Rectangle box)
+    {
+        double newWidth = constants.shrinkHoriRatio.getValue() * box.width;
+        double newHeight = constants.shrinkVertRatio.getValue() * box.height;
+
+        return new Rectangle2D.Double(
+                box.getCenterX() - (newWidth / 2.0),
+                box.getCenterY() - (newHeight / 2.0),
+                newWidth,
+                newHeight);
+    }
+
+    //------------//
+    // stemAnchor //
+    //------------//
+    /**
+     * Report the corresponding stem anchor for the desired head side.
+     *
+     * @param hSide horizontal head side
+     * @return stem-based anchor
+     */
+    public static Anchor stemAnchor (HorizontalSide hSide)
+    {
+        if (hSide == LEFT) {
+            return Anchor.BOTTOM_LEFT_STEM;
+        }
+
+        if (hSide == RIGHT) {
+            return Anchor.TOP_RIGHT_STEM;
+        }
+
+        return null;
+    }
+
+    //~ Inner Classes ------------------------------------------------------------------------------
+    //---------//
+    // Impacts //
+    //---------//
+    public static class Impacts
+            extends GradeImpacts
+    {
+
+        private static final String[] NAMES = new String[]{"dist"};
+
+        private static final double[] WEIGHTS = new double[]{1};
+
+        public Impacts (double dist)
+        {
+            super(NAMES, WEIGHTS);
+            setImpact(0, dist);
+        }
+    }
+
+    //-----------//
+    // Constants //
+    //-----------//
+    private static class Constants
+            extends ConstantSet
+    {
+
+        private final Constant.Ratio shrinkHoriRatio = new Constant.Ratio(
+                0.5,
+                "Horizontal shrink ratio to apply when checking note overlap");
+
+        private final Constant.Ratio shrinkVertRatio = new Constant.Ratio(
+                0.5,
+                "Vertical shrink ratio to apply when checking note overlap");
+
+        private final Constant.Ratio maxOverlapDxRatio = new Constant.Ratio(
+                0.2,
+                "Maximum abscissa overlap ratio between notes to reject abscissa overlap");
+
+        private final Constant.Ratio minOverlapDxRatio = new Constant.Ratio(
+                0.8,
+                "Minimum abscissa overlap ratio between notes to detect pitch overlap");
+
+        private final Constant.Ratio maxOverlapAreaRatio = new Constant.Ratio(
+                0.25,
+                "Maximum acceptable box area overlap ratio between notes");
+    }
+
+    //--------//
+    // Editor //
+    //--------//
+    /**
+     * User editor for a head.
+     * <p>
+     * For a head, we provide only one handle:
+     * <ul>
+     * <li>Middle handle, moving in any direction, but vertically it snaps to lines and ledgers,
+     * and horizontally, for shapes that need a stem, it tries to snap to stem.
+     * </ul>
+     */
+    private static class Editor
+            extends InterEditor
+    {
+
+        // Original data
+        private final Rectangle originalBounds;
+
+        // Latest data
+        private final Rectangle latestBounds;
+
+        public Editor (final HeadInter head)
+        {
+            super(head);
+
+            originalBounds = head.getBounds();
+            latestBounds = head.getBounds();
+
+            final double halfHeight = latestBounds.height / 2.0;
+            final double halfWidth = latestBounds.width / 2.0;
+
+            handles.add(selectedHandle = new InterEditor.Handle(head.getCenter())
+            {
+                @Override
+                public boolean move (Point vector)
+                {
+                    final int dx = vector.x;
+                    final int dy = vector.y;
+
+                    // Handle
+                    PointUtil.add(selectedHandle.getHandleCenter(), dx, dy);
+
+                    // Data
+                    Point2D center = selectedHandle.getHandleCenter();
+                    latestBounds.x = (int) Math.rint(center.getX() - halfWidth);
+                    latestBounds.y = (int) Math.rint(center.getY() - halfHeight);
+                    head.setBounds(latestBounds);
+
+                    final Double x = head.getSnapAbscissa();
+                    if (x != null) {
+                        latestBounds.x = (int) Math.rint(x - halfWidth);
+                    }
+
+                    final Double y = head.getSnapOrdinate();
+                    if (y != null) {
+                        latestBounds.y = (int) Math.rint(y - halfHeight);
+                    }
+
+                    return true;
+                }
+            });
+        }
+
+        @Override
+        protected void doit ()
+        {
+            inter.setBounds(latestBounds);
+            super.doit(); // No more glyph
+        }
+
+        @Override
+        public void undo ()
+        {
+            inter.setBounds(originalBounds);
+            super.undo();
+        }
+    }
+
+    //---------//
+    // Tracker //
+    //---------//
+    /**
+     * Specific tracker for a note head, able to display needed ledgers.
+     */
+    private static class Tracker
+            extends InterTracker
+    {
+
+        public Tracker (HeadInter head,
+                        Sheet sheet)
+        {
+            super(head, sheet);
+        }
+
+        @Override
+        public void render (Graphics2D g)
+        {
+            super.render(g);
+
+            // Add needed ledgers
+            final HeadInter head = (HeadInter) inter;
+
+            for (Line2D line : head.getNeededLedgerLines()) {
+                g.setColor(Color.RED);
+                g.draw(line);
+            }
+        }
+
+        @Override
+        public Rectangle getSceneBounds ()
+        {
+            Rectangle box = super.getSceneBounds();
+
+            // Include needed ledgers if any
+            final HeadInter head = (HeadInter) inter;
+
+            for (Line2D line : head.getNeededLedgerLines()) {
+                box.add(line.getBounds());
+            }
+
+            return box;
+        }
+    }
+}