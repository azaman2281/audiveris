--- conflicted
+++ resolved
@@ -1,582 +1,578 @@
-//------------------------------------------------------------------------------------------------//
-//                                                                                                //
-//                                  S e c t i o n C o m p o u n d                                 //
-//                                                                                                //
-//------------------------------------------------------------------------------------------------//
-// <editor-fold defaultstate="collapsed" desc="hdr">
-//
-//  Copyright © Audiveris 2019. All rights reserved.
-//
-//  This program is free software: you can redistribute it and/or modify it under the terms of the
-//  GNU Affero General Public License as published by the Free Software Foundation, either version
-//  3 of the License, or (at your option) any later version.
-//
-//  This program is distributed in the hope that it will be useful, but WITHOUT ANY WARRANTY;
-//  without even the implied warranty of MERCHANTABILITY or FITNESS FOR A PARTICULAR PURPOSE.
-//  See the GNU Affero General Public License for more details.
-//
-//  You should have received a copy of the GNU Affero General Public License along with this
-//  program.  If not, see <http://www.gnu.org/licenses/>.
-//------------------------------------------------------------------------------------------------//
-// </editor-fold>
-package org.audiveris.omr.glyph.dynamic;
-
-import ij.process.ByteProcessor;
-
-import org.audiveris.omr.glyph.AbstractWeightedEntity;
-import org.audiveris.omr.glyph.Glyph;
-import org.audiveris.omr.glyph.GlyphGroup;
-import org.audiveris.omr.lag.Section;
-import org.audiveris.omr.lag.Sections;
-import org.audiveris.omr.math.Barycenter;
-import org.audiveris.omr.math.GeoUtil;
-import org.audiveris.omr.math.PointUtil;
-import org.audiveris.omr.run.Orientation;
-import static org.audiveris.omr.run.Orientation.*;
-import org.audiveris.omr.run.RunTable;
-import org.audiveris.omr.run.RunTableFactory;
-import org.audiveris.omr.util.ByteUtil;
-
-import java.awt.Point;
-import java.awt.Rectangle;
-import java.awt.geom.Point2D;
-import java.util.Collections;
-import java.util.Objects;
-import java.util.SortedSet;
-import java.util.TreeSet;
-
-/**
- * Class {@code SectionCompound} represents a dynamic collection of sections, allowing
- * to define a growing compound out of these sections.
- *
- * @author Hervé Bitteur
- */
-public class SectionCompound
-        extends AbstractWeightedEntity
-{
-
-    /** Cached bounds. */
-    protected Rectangle bounds;
-
-    /**
-     * Sections that compose this compound.
-     * The collection is kept sorted on natural Section order (abscissa then ordinate then id, even
-     * with mixed section orientations).
-     */
-    private final SortedSet<Section> members = new TreeSet<>(Section.byFullAbscissa);
-
-    /** Link to the compound, if any, this one is a part of. */
-    private SectionCompound partOf;
-
-    /** Cached weight. */
-    private Integer weight;
-
-    /**
-     * Create a new {@code SectionCompound} object.
-     */
-    public SectionCompound ()
-    {
-    }
-
-    /**
-     * Creates a new {@code SectionCompound} object.
-     *
-     * @param interline ignored!
-     */
-    public SectionCompound (int interline)
-    {
-    }
-
-    //------------//
-    // addSection //
-    //------------//
-    /**
-     * Add a section as a member of this compound.
-     *
-     * @param section The section to be included
-     */
-    public void addSection (Section section)
-    {
-        Objects.requireNonNull(section, "Cannot add a null section");
-        members.add(section);
-        invalidateCache();
-    }
-
-    //----------//
-    // contains //
-    //----------//
-    @Override
-    public boolean contains (Point point)
-    {
-        // Rough test
-        checkBounds();
-
-        if (!bounds.contains(point)) {
-            return false;
-        }
-
-        for (Section section : getMembers()) {
-            if (section.contains(point)) {
-                return true;
-            }
-        }
-
-        return false;
-    }
-
-    //--------//
-    // dumpOf //
-    //--------//
-    @Override
-    public String dumpOf ()
-    {
-        StringBuilder sb = new StringBuilder();
-        sb.append(this);
-<<<<<<< HEAD
-        sb.append(String.format("   %s%n", Sections.toString("sections=", members)));
-=======
-        sb.append(String.format("   %s%n", Sections.ids(members)));
->>>>>>> 32231784
-
-        if (partOf != null) {
-            sb.append(String.format("   partOf=%s%n", partOf));
-        }
-
-        return sb.toString();
-    }
-
-    //-------------//
-    // getAncestor //
-    //-------------//
-    /**
-     * Report the top ancestor of this compound.
-     * This is this compound itself, when it has no parent (i.e. not been included into another one)
-     *
-     * @return the compound ancestor
-     */
-    public SectionCompound getAncestor ()
-    {
-        SectionCompound cpd = this;
-
-        while (cpd.partOf != null) {
-            cpd = cpd.partOf;
-        }
-
-        return cpd;
-    }
-
-    //-----------//
-    // getBounds //
-    //-----------//
-    @Override
-    public Rectangle getBounds ()
-    {
-        checkBounds();
-
-        return new Rectangle(bounds);
-    }
-
-    //-----------//
-    // setBounds //
-    //-----------//
-    /**
-     * Force the compound contour bounds (when start and stop points are forced).
-     *
-     * @param bounds the forced contour box
-     */
-    public void setBounds (Rectangle bounds)
-    {
-        this.bounds = bounds;
-    }
-
-    //-----------//
-    // getCenter //
-    //-----------//
-    @Override
-    public Point getCenter ()
-    {
-        checkBounds();
-
-        return GeoUtil.center(bounds);
-    }
-
-    //-------------//
-    // getCenter2D //
-    //-------------//
-    @Override
-    public Point2D getCenter2D ()
-    {
-        checkBounds();
-
-        return GeoUtil.center2D(bounds);
-    }
-
-    //-------------//
-    // getCentroid //
-    //-------------//
-    @Override
-    public Point getCentroid ()
-    {
-        return PointUtil.rounded(getCentroid(null));
-    }
-
-    //-------------//
-    // getCentroid //
-    //-------------//
-    /**
-     * Report the glyph absolute centroid (mass center) of all pixels found in the
-     * provided absolute ROI if any.
-     *
-     * @param roi the region of interest, if null all symbol pixels are considered
-     * @return the absolute mass center point
-     */
-    public Point2D getCentroid (Rectangle roi)
-    {
-        Barycenter barycenter = new Barycenter();
-
-        for (Section section : getMembers()) {
-            section.cumulate(barycenter, roi);
-        }
-
-        if (barycenter.getWeight() != 0) {
-            return new Point2D.Double(barycenter.getX(), barycenter.getY());
-        } else {
-            return null;
-        }
-    }
-
-    //-----------------//
-    // getFirstSection //
-    //-----------------//
-    /**
-     * Report the first section in the ordered collection of members.
-     *
-     * @return the first section of the compound
-     */
-    public Section getFirstSection ()
-    {
-        return members.first();
-    }
-
-    //-----------//
-    // getHeight //
-    //-----------//
-    @Override
-    public int getHeight ()
-    {
-        checkBounds();
-
-        return bounds.height;
-    }
-
-    //---------//
-    // getLeft //
-    //---------//
-    @Override
-    public int getLeft ()
-    {
-        checkBounds();
-
-        return bounds.x;
-    }
-
-    //-----------//
-    // getLength //
-    //-----------//
-    /**
-     * Report the length of the compound, along the provided orientation.
-     *
-     * @param orientation the general orientation reference
-     * @return the compound length in pixels
-     */
-    @Override
-    public int getLength (Orientation orientation)
-    {
-        checkBounds();
-
-        if (orientation == HORIZONTAL) {
-            return bounds.width;
-        } else {
-            return bounds.height;
-        }
-    }
-
-    //------------//
-    // getMembers //
-    //------------//
-    /**
-     * Report the set of member sections.
-     *
-     * @return member sections
-     */
-    public SortedSet<Section> getMembers ()
-    {
-        return Collections.unmodifiableSortedSet(members);
-    }
-
-    //-----------//
-    // getPartOf //
-    //-----------//
-    /**
-     * Report the containing compound, if any, which has "stolen" the sections of this
-     * compound.
-     *
-     * @return the containing compound if any
-     */
-    public SectionCompound getPartOf ()
-    {
-        return partOf;
-    }
-
-    //-----------//
-    // setPartOf //
-    //-----------//
-    /**
-     * Record the link to the compound which has "stolen" the sections of this compound.
-     *
-     * @param compound the containing compound, if any
-     */
-    public void setPartOf (SectionCompound compound)
-    {
-        partOf = compound;
-    }
-
-    //--------//
-    // getTop //
-    //--------//
-    @Override
-    public int getTop ()
-    {
-        checkBounds();
-
-        return bounds.y;
-    }
-
-    //------------//
-    // getTopLeft //
-    //------------//
-    @Override
-    public Point getTopLeft ()
-    {
-        checkBounds();
-
-        return bounds.getLocation();
-    }
-
-    //-----------//
-    // getWeight //
-    //-----------//
-    @Override
-    public int getWeight ()
-    {
-        if (weight == null) {
-            weight = 0;
-
-            for (Section section : members) {
-                weight += section.getWeight();
-            }
-        }
-
-        return weight;
-    }
-
-    //----------//
-    // getWidth //
-    //----------//
-    @Override
-    public int getWidth ()
-    {
-        checkBounds();
-
-        return bounds.width;
-    }
-
-    //---------------//
-    // removeSection //
-    //---------------//
-    /**
-     * Remove a section from the compound members
-     *
-     * @param section the section to remove
-     * @return true if the section was actually found and removed
-     */
-    public boolean removeSection (Section section)
-    {
-        boolean bool = members.remove(section);
-        invalidateCache();
-
-        return bool;
-    }
-
-    //---------------//
-    // stealSections //
-    //---------------//
-    /**
-     * Include the sections from another compound into this one, and make
-     * its sections point into this one.
-     * Doing so, the other compound becomes inactive.
-     *
-     * @param that the compound to swallow
-     */
-    public void stealSections (SectionCompound that)
-    {
-        for (Section section : that.getMembers()) {
-            addSection(section);
-        }
-
-        that.setPartOf(this);
-    }
-
-    //----------//
-    // toBuffer //
-    //----------//
-    /**
-     * Build a buffer with compounds pixels.
-     *
-     * @return the populated buffer
-     */
-    public ByteProcessor toBuffer ()
-    {
-        checkBounds();
-
-        final Point offset = bounds.getLocation();
-        final ByteProcessor buffer = new ByteProcessor(bounds.width, bounds.height);
-        ByteUtil.raz(buffer); // buffer.invert();
-
-        for (Section section : getMembers()) {
-            section.fillBuffer(buffer, offset);
-        }
-
-        return buffer;
-    }
-
-    //---------//
-    // toGlyph //
-    //---------//
-    /**
-     * Build a (fixed) glyph, based on current content of this section compound.
-     *
-     * @param group targeted group, perhaps null
-     * @return a glyph made of compound pixels
-     */
-    public Glyph toGlyph (GlyphGroup group)
-    {
-        // Fill buffer with section pixels
-        final ByteProcessor buffer = toBuffer();
-
-        // Allocate and populate properly oriented run table
-        final RunTableFactory factory = new RunTableFactory((buffer.getWidth() > buffer.getHeight())
-                ? HORIZONTAL : VERTICAL, null);
-        final RunTable runTable = factory.createTable(buffer);
-
-        // Allocate glyph with proper offset
-        final Glyph glyph = new Glyph(bounds.x, bounds.y, runTable);
-        glyph.addGroup(group);
-
-        return glyph;
-    }
-
-    //---------//
-    // touches //
-    //---------//
-    /**
-     * Test whether compound touches the provided section
-     *
-     * @param section provided section
-     * @return true if there is contact
-     */
-    public boolean touches (Section section)
-    {
-        for (Section member : members) {
-            if (section.touches(member)) {
-                return true;
-            }
-        }
-
-        return false;
-    }
-
-    //-------------//
-    // checkBounds //
-    //-------------//
-    /**
-     *
-     */
-    protected void checkBounds ()
-    {
-        if (bounds == null) {
-            Rectangle theBounds = null;
-
-            for (Section section : members) {
-                if (theBounds == null) {
-                    theBounds = section.getBounds(); // Already a copy of section bounds
-                } else {
-                    theBounds.add(section.getBounds());
-                }
-            }
-
-            bounds = theBounds;
-        }
-    }
-
-    //-----------//
-    // internals //
-    //-----------//
-    @Override
-    protected String internals ()
-    {
-        StringBuilder sb = new StringBuilder(super.internals());
-
-        if (partOf != null) {
-            sb.append(" anc:").append(getAncestor());
-        }
-
-        return sb.toString();
-    }
-
-    //-----------------//
-    // invalidateCache //
-    //-----------------//
-    /**
-     * Invalidate cached data.
-     */
-    protected void invalidateCache ()
-    {
-        weight = null;
-        bounds = null;
-    }
-
-    //-------------//
-    // Constructor //
-    //-------------//
-    /**
-     * A constructor for a SectionCompound.
-     */
-    public static class Constructor
-            implements CompoundFactory.CompoundConstructor
-    {
-
-        private final int interline;
-
-        /**
-         * Create the constructor.
-         *
-         * @param interline related interline
-         */
-        public Constructor (int interline)
-        {
-            this.interline = interline;
-        }
-
-        /**
-         * Create the SectionCompound instance
-         *
-         * @return SectionCompound instance
-         */
-        @Override
-        public SectionCompound newInstance ()
-        {
-            return new SectionCompound(interline);
-        }
-    }
-}
+//------------------------------------------------------------------------------------------------//
+//                                                                                                //
+//                                  S e c t i o n C o m p o u n d                                 //
+//                                                                                                //
+//------------------------------------------------------------------------------------------------//
+// <editor-fold defaultstate="collapsed" desc="hdr">
+//
+//  Copyright © Audiveris 2019. All rights reserved.
+//
+//  This program is free software: you can redistribute it and/or modify it under the terms of the
+//  GNU Affero General Public License as published by the Free Software Foundation, either version
+//  3 of the License, or (at your option) any later version.
+//
+//  This program is distributed in the hope that it will be useful, but WITHOUT ANY WARRANTY;
+//  without even the implied warranty of MERCHANTABILITY or FITNESS FOR A PARTICULAR PURPOSE.
+//  See the GNU Affero General Public License for more details.
+//
+//  You should have received a copy of the GNU Affero General Public License along with this
+//  program.  If not, see <http://www.gnu.org/licenses/>.
+//------------------------------------------------------------------------------------------------//
+// </editor-fold>
+package org.audiveris.omr.glyph.dynamic;
+
+import ij.process.ByteProcessor;
+
+import org.audiveris.omr.glyph.AbstractWeightedEntity;
+import org.audiveris.omr.glyph.Glyph;
+import org.audiveris.omr.glyph.GlyphGroup;
+import org.audiveris.omr.lag.Section;
+import org.audiveris.omr.lag.Sections;
+import org.audiveris.omr.math.Barycenter;
+import org.audiveris.omr.math.GeoUtil;
+import org.audiveris.omr.math.PointUtil;
+import org.audiveris.omr.run.Orientation;
+import static org.audiveris.omr.run.Orientation.*;
+import org.audiveris.omr.run.RunTable;
+import org.audiveris.omr.run.RunTableFactory;
+import org.audiveris.omr.util.ByteUtil;
+
+import java.awt.Point;
+import java.awt.Rectangle;
+import java.awt.geom.Point2D;
+import java.util.Collections;
+import java.util.Objects;
+import java.util.SortedSet;
+import java.util.TreeSet;
+
+/**
+ * Class {@code SectionCompound} represents a dynamic collection of sections, allowing
+ * to define a growing compound out of these sections.
+ *
+ * @author Hervé Bitteur
+ */
+public class SectionCompound
+        extends AbstractWeightedEntity
+{
+
+    /** Cached bounds. */
+    protected Rectangle bounds;
+
+    /**
+     * Sections that compose this compound.
+     * The collection is kept sorted on natural Section order (abscissa then ordinate then id, even
+     * with mixed section orientations).
+     */
+    private final SortedSet<Section> members = new TreeSet<>(Section.byFullAbscissa);
+
+    /** Link to the compound, if any, this one is a part of. */
+    private SectionCompound partOf;
+
+    /** Cached weight. */
+    private Integer weight;
+
+    /**
+     * Create a new {@code SectionCompound} object.
+     */
+    public SectionCompound ()
+    {
+    }
+
+    /**
+     * Creates a new {@code SectionCompound} object.
+     *
+     * @param interline ignored!
+     */
+    public SectionCompound (int interline)
+    {
+    }
+
+    //------------//
+    // addSection //
+    //------------//
+    /**
+     * Add a section as a member of this compound.
+     *
+     * @param section The section to be included
+     */
+    public void addSection (Section section)
+    {
+        Objects.requireNonNull(section, "Cannot add a null section");
+        members.add(section);
+        invalidateCache();
+    }
+
+    //----------//
+    // contains //
+    //----------//
+    @Override
+    public boolean contains (Point point)
+    {
+        // Rough test
+        checkBounds();
+
+        if (!bounds.contains(point)) {
+            return false;
+        }
+
+        for (Section section : getMembers()) {
+            if (section.contains(point)) {
+                return true;
+            }
+        }
+
+        return false;
+    }
+
+    //--------//
+    // dumpOf //
+    //--------//
+    @Override
+    public String dumpOf ()
+    {
+        StringBuilder sb = new StringBuilder();
+        sb.append(this);
+        sb.append(String.format("   %s%n", Sections.ids(members)));
+
+        if (partOf != null) {
+            sb.append(String.format("   partOf=%s%n", partOf));
+        }
+
+        return sb.toString();
+    }
+
+    //-------------//
+    // getAncestor //
+    //-------------//
+    /**
+     * Report the top ancestor of this compound.
+     * This is this compound itself, when it has no parent (i.e. not been included into another one)
+     *
+     * @return the compound ancestor
+     */
+    public SectionCompound getAncestor ()
+    {
+        SectionCompound cpd = this;
+
+        while (cpd.partOf != null) {
+            cpd = cpd.partOf;
+        }
+
+        return cpd;
+    }
+
+    //-----------//
+    // getBounds //
+    //-----------//
+    @Override
+    public Rectangle getBounds ()
+    {
+        checkBounds();
+
+        return new Rectangle(bounds);
+    }
+
+    //-----------//
+    // setBounds //
+    //-----------//
+    /**
+     * Force the compound contour bounds (when start and stop points are forced).
+     *
+     * @param bounds the forced contour box
+     */
+    public void setBounds (Rectangle bounds)
+    {
+        this.bounds = bounds;
+    }
+
+    //-----------//
+    // getCenter //
+    //-----------//
+    @Override
+    public Point getCenter ()
+    {
+        checkBounds();
+
+        return GeoUtil.center(bounds);
+    }
+
+    //-------------//
+    // getCenter2D //
+    //-------------//
+    @Override
+    public Point2D getCenter2D ()
+    {
+        checkBounds();
+
+        return GeoUtil.center2D(bounds);
+    }
+
+    //-------------//
+    // getCentroid //
+    //-------------//
+    @Override
+    public Point getCentroid ()
+    {
+        return PointUtil.rounded(getCentroid(null));
+    }
+
+    //-------------//
+    // getCentroid //
+    //-------------//
+    /**
+     * Report the glyph absolute centroid (mass center) of all pixels found in the
+     * provided absolute ROI if any.
+     *
+     * @param roi the region of interest, if null all symbol pixels are considered
+     * @return the absolute mass center point
+     */
+    public Point2D getCentroid (Rectangle roi)
+    {
+        Barycenter barycenter = new Barycenter();
+
+        for (Section section : getMembers()) {
+            section.cumulate(barycenter, roi);
+        }
+
+        if (barycenter.getWeight() != 0) {
+            return new Point2D.Double(barycenter.getX(), barycenter.getY());
+        } else {
+            return null;
+        }
+    }
+
+    //-----------------//
+    // getFirstSection //
+    //-----------------//
+    /**
+     * Report the first section in the ordered collection of members.
+     *
+     * @return the first section of the compound
+     */
+    public Section getFirstSection ()
+    {
+        return members.first();
+    }
+
+    //-----------//
+    // getHeight //
+    //-----------//
+    @Override
+    public int getHeight ()
+    {
+        checkBounds();
+
+        return bounds.height;
+    }
+
+    //---------//
+    // getLeft //
+    //---------//
+    @Override
+    public int getLeft ()
+    {
+        checkBounds();
+
+        return bounds.x;
+    }
+
+    //-----------//
+    // getLength //
+    //-----------//
+    /**
+     * Report the length of the compound, along the provided orientation.
+     *
+     * @param orientation the general orientation reference
+     * @return the compound length in pixels
+     */
+    @Override
+    public int getLength (Orientation orientation)
+    {
+        checkBounds();
+
+        if (orientation == HORIZONTAL) {
+            return bounds.width;
+        } else {
+            return bounds.height;
+        }
+    }
+
+    //------------//
+    // getMembers //
+    //------------//
+    /**
+     * Report the set of member sections.
+     *
+     * @return member sections
+     */
+    public SortedSet<Section> getMembers ()
+    {
+        return Collections.unmodifiableSortedSet(members);
+    }
+
+    //-----------//
+    // getPartOf //
+    //-----------//
+    /**
+     * Report the containing compound, if any, which has "stolen" the sections of this
+     * compound.
+     *
+     * @return the containing compound if any
+     */
+    public SectionCompound getPartOf ()
+    {
+        return partOf;
+    }
+
+    //-----------//
+    // setPartOf //
+    //-----------//
+    /**
+     * Record the link to the compound which has "stolen" the sections of this compound.
+     *
+     * @param compound the containing compound, if any
+     */
+    public void setPartOf (SectionCompound compound)
+    {
+        partOf = compound;
+    }
+
+    //--------//
+    // getTop //
+    //--------//
+    @Override
+    public int getTop ()
+    {
+        checkBounds();
+
+        return bounds.y;
+    }
+
+    //------------//
+    // getTopLeft //
+    //------------//
+    @Override
+    public Point getTopLeft ()
+    {
+        checkBounds();
+
+        return bounds.getLocation();
+    }
+
+    //-----------//
+    // getWeight //
+    //-----------//
+    @Override
+    public int getWeight ()
+    {
+        if (weight == null) {
+            weight = 0;
+
+            for (Section section : members) {
+                weight += section.getWeight();
+            }
+        }
+
+        return weight;
+    }
+
+    //----------//
+    // getWidth //
+    //----------//
+    @Override
+    public int getWidth ()
+    {
+        checkBounds();
+
+        return bounds.width;
+    }
+
+    //---------------//
+    // removeSection //
+    //---------------//
+    /**
+     * Remove a section from the compound members
+     *
+     * @param section the section to remove
+     * @return true if the section was actually found and removed
+     */
+    public boolean removeSection (Section section)
+    {
+        boolean bool = members.remove(section);
+        invalidateCache();
+
+        return bool;
+    }
+
+    //---------------//
+    // stealSections //
+    //---------------//
+    /**
+     * Include the sections from another compound into this one, and make
+     * its sections point into this one.
+     * Doing so, the other compound becomes inactive.
+     *
+     * @param that the compound to swallow
+     */
+    public void stealSections (SectionCompound that)
+    {
+        for (Section section : that.getMembers()) {
+            addSection(section);
+        }
+
+        that.setPartOf(this);
+    }
+
+    //----------//
+    // toBuffer //
+    //----------//
+    /**
+     * Build a buffer with compounds pixels.
+     *
+     * @return the populated buffer
+     */
+    public ByteProcessor toBuffer ()
+    {
+        checkBounds();
+
+        final Point offset = bounds.getLocation();
+        final ByteProcessor buffer = new ByteProcessor(bounds.width, bounds.height);
+        ByteUtil.raz(buffer); // buffer.invert();
+
+        for (Section section : getMembers()) {
+            section.fillBuffer(buffer, offset);
+        }
+
+        return buffer;
+    }
+
+    //---------//
+    // toGlyph //
+    //---------//
+    /**
+     * Build a (fixed) glyph, based on current content of this section compound.
+     *
+     * @param group targeted group, perhaps null
+     * @return a glyph made of compound pixels
+     */
+    public Glyph toGlyph (GlyphGroup group)
+    {
+        // Fill buffer with section pixels
+        final ByteProcessor buffer = toBuffer();
+
+        // Allocate and populate properly oriented run table
+        final RunTableFactory factory = new RunTableFactory((buffer.getWidth() > buffer.getHeight())
+                ? HORIZONTAL : VERTICAL, null);
+        final RunTable runTable = factory.createTable(buffer);
+
+        // Allocate glyph with proper offset
+        final Glyph glyph = new Glyph(bounds.x, bounds.y, runTable);
+        glyph.addGroup(group);
+
+        return glyph;
+    }
+
+    //---------//
+    // touches //
+    //---------//
+    /**
+     * Test whether compound touches the provided section
+     *
+     * @param section provided section
+     * @return true if there is contact
+     */
+    public boolean touches (Section section)
+    {
+        for (Section member : members) {
+            if (section.touches(member)) {
+                return true;
+            }
+        }
+
+        return false;
+    }
+
+    //-------------//
+    // checkBounds //
+    //-------------//
+    /**
+     *
+     */
+    protected void checkBounds ()
+    {
+        if (bounds == null) {
+            Rectangle theBounds = null;
+
+            for (Section section : members) {
+                if (theBounds == null) {
+                    theBounds = section.getBounds(); // Already a copy of section bounds
+                } else {
+                    theBounds.add(section.getBounds());
+                }
+            }
+
+            bounds = theBounds;
+        }
+    }
+
+    //-----------//
+    // internals //
+    //-----------//
+    @Override
+    protected String internals ()
+    {
+        StringBuilder sb = new StringBuilder(super.internals());
+
+        if (partOf != null) {
+            sb.append(" anc:").append(getAncestor());
+        }
+
+        return sb.toString();
+    }
+
+    //-----------------//
+    // invalidateCache //
+    //-----------------//
+    /**
+     * Invalidate cached data.
+     */
+    protected void invalidateCache ()
+    {
+        weight = null;
+        bounds = null;
+    }
+
+    //-------------//
+    // Constructor //
+    //-------------//
+    /**
+     * A constructor for a SectionCompound.
+     */
+    public static class Constructor
+            implements CompoundFactory.CompoundConstructor
+    {
+
+        private final int interline;
+
+        /**
+         * Create the constructor.
+         *
+         * @param interline related interline
+         */
+        public Constructor (int interline)
+        {
+            this.interline = interline;
+        }
+
+        /**
+         * Create the SectionCompound instance
+         *
+         * @return SectionCompound instance
+         */
+        @Override
+        public SectionCompound newInstance ()
+        {
+            return new SectionCompound(interline);
+        }
+    }
+}