--- conflicted
+++ resolved
@@ -1,613 +1,609 @@
-//------------------------------------------------------------------------------------------------//
-//                                                                                                //
-//                                     S t i c k F a c t o r y                                    //
-//                                                                                                //
-//------------------------------------------------------------------------------------------------//
-// <editor-fold defaultstate="collapsed" desc="hdr">
-//
-//  Copyright © Audiveris 2019. All rights reserved.
-//
-//  This program is free software: you can redistribute it and/or modify it under the terms of the
-//  GNU Affero General Public License as published by the Free Software Foundation, either version
-//  3 of the License, or (at your option) any later version.
-//
-//  This program is distributed in the hope that it will be useful, but WITHOUT ANY WARRANTY;
-//  without even the implied warranty of MERCHANTABILITY or FITNESS FOR A PARTICULAR PURPOSE.
-//  See the GNU Affero General Public License for more details.
-//
-//  You should have received a copy of the GNU Affero General Public License along with this
-//  program.  If not, see <http://www.gnu.org/licenses/>.
-//------------------------------------------------------------------------------------------------//
-// </editor-fold>
-package org.audiveris.omr.glyph.dynamic;
-
-import org.audiveris.omr.constant.Constant;
-import org.audiveris.omr.constant.ConstantSet;
-import org.audiveris.omr.lag.Section;
-import org.audiveris.omr.lag.SectionTally;
-import org.audiveris.omr.run.Orientation;
-import org.audiveris.omr.run.Run;
-import org.audiveris.omr.sheet.Scale;
-import org.audiveris.omr.sheet.Sheet;
-import org.audiveris.omr.sheet.SystemInfo;
-import org.audiveris.omr.util.StopWatch;
-
-import org.slf4j.Logger;
-import org.slf4j.LoggerFactory;
-
-import java.awt.Rectangle;
-import static java.lang.Boolean.TRUE;
-import java.util.ArrayList;
-import java.util.Collection;
-import java.util.Collections;
-import java.util.HashMap;
-import java.util.Iterator;
-import java.util.LinkedHashSet;
-import java.util.List;
-import java.util.Map;
-import java.util.Set;
-import java.util.TreeMap;
-import java.util.TreeSet;
-import java.util.function.Predicate;
-
-/**
- * Class {@code StickFactory} builds a set of straight filaments (stem seeds / ledgers).
- * <p>
- * As opposed to wavy filaments meant for staff lines, a stem seed or a ledger is rather short,
- * straight and really vertical (stem) or horizontal (ledger).
- * <p>
- * We aim at stem seeds rather than full stems, hence we can focus on sticks made of connected
- * sections, with no vertical gap. Seed merging will take place only later during STEMS step.
- * <p>
- * We know the most frequent value of stem width in the sheet, and also a maximum value.
- * For any given stem, the width must be rather constant all along the stem, hence we can add side
- * sections to a seed only if they are limited and consistent in width and rather significant
- * in their cumulated height along the seed.
- * <p>
- * Selection and aggregation are done with vertical sections only.
- * <p>
- * At the end, isolated 'stickers' can be integrated into the seed, provided they are slim
- * (1 pixel thick) and not already connected to any external section.
- * Stickers can be vertical or horizontal sections, provided their thickness is limited (1 pixel)
- * <p>
- * A similar approach applies for ledgers, except that all sections are horizontal.
- * Hence, we don't have opposite stickers for ledgers.
- *
- * @author Hervé Bitteur
- */
-public class StickFactory
-{
-    //~ Static fields/initializers -----------------------------------------------------------------
-
-    private static final Constants constants = new Constants();
-
-    private static final Logger logger = LoggerFactory.getLogger(StickFactory.class);
-
-    //~ Instance fields ----------------------------------------------------------------------------
-    /** Sticks orientation. */
-    private final Orientation orientation;
-
-    /** Related system. */
-    private final SystemInfo system;
-
-    /** Related sheet. */
-    private final Sheet sheet;
-
-    /** Related scale. */
-    private final Scale scale;
-
-    /** Where filaments are to be stored. */
-    private final FilamentIndex index;
-
-    /** Section predicate, if any. */
-    private final Predicate<Section> predicate;
-
-    /** Map (position -> opposite sections (1-pixel wide)) of opposite stickers. */
-    private Map<Integer, List<Section>> oppStickers;
-
-    /** A specific view (with adjacency links) of main sections. */
-    private List<LinkedSection> allSections;
-
-    /** Scale-dependent constants. */
-    private final Parameters params;
-
-    //~ Constructors -------------------------------------------------------------------------------
-    /**
-     * Creates a new {@code StickFactory} object.
-     *
-     * @param orientation          sticks orientation (VERTICAL for stems, HORIZONTAL for ledgers)
-     * @param system               the system to process
-     * @param index                the index to host created filaments
-     * @param predicate            optional predicate to check section, or null
-     * @param maxStickThickness    maximum expected thickness for a stick
-     * @param minCoreSectionLength minimum length for a core section
-     * @param minSideRatio         minimum ratio of filament length to enlarge it
-     */
-    public StickFactory (Orientation orientation,
-                         SystemInfo system,
-                         FilamentIndex index,
-                         Predicate<Section> predicate,
-                         int maxStickThickness,
-                         int minCoreSectionLength,
-                         double minSideRatio)
-    {
-        this.orientation = orientation;
-        this.system = system;
-        this.index = index;
-        this.predicate = predicate;
-
-        sheet = system.getSheet();
-        scale = sheet.getScale();
-        params = new Parameters(maxStickThickness, minCoreSectionLength, minSideRatio);
-    }
-
-    //~ Methods ------------------------------------------------------------------------------------
-    /**
-     * At system level, retrieve all candidate sticks (stem seeds / ledgers).
-     *
-     * @param systemSections   all sections to process (vertical for stem, horizontal for ledgers)
-     *                         already ordered by full position.
-     * @param oppositeStickers opposite stickers if any (some horizontal sections for stems)
-     * @return the collection of seeds built.
-     */
-    public List<StraightFilament> retrieveSticks (List<Section> systemSections,
-                                                  List<Section> oppositeStickers)
-    {
-        StopWatch watch = new StopWatch("StickFactory S#" + system.getId());
-
-        try {
-            // All sections in desired orientation
-            watch.start("buildSectionGraph");
-            this.allSections = buildSectionGraph(systemSections);
-
-            // Additional external stickers, organized by position
-            if (oppositeStickers != null) {
-                watch.start("getOppositeStickers");
-                oppStickers = getOppositeStickers(oppositeStickers);
-            }
-
-            // Pick up core sections (slim and long enough)
-            watch.start("getCoreSections");
-
-            List<LinkedSection> coreSections = getCoreSections();
-
-            // Build sticks from the core sections
-            watch.start("buildSticks");
-
-            return buildSticks(coreSections);
-        } finally {
-            if (constants.printWatch.isSet()) {
-                watch.print();
-            }
-        }
-    }
-
-    //-------------//
-    // isProcessed //
-    //-------------//
-    private boolean isProcessed (LinkedSection section)
-    {
-        return section.isProcessed();
-    }
-
-    //--------------//
-    // setProcessed //
-    //--------------//
-    private void setProcessed (LinkedSection section)
-    {
-        section.setProcessed();
-    }
-
-    //-------------//
-    // addStickers //
-    //-------------//
-    /**
-     * Final processing, to add slim stickers on either side of the filament.
-     *
-     * @param fil the filament to process
-     */
-    private void addStickers (Filament fil)
-    {
-        final Set<Section> members = fil.getMembers();
-        final Set<Section> stickers = new LinkedHashSet<>();
-
-        for (boolean reverse : new boolean[]{true, false}) {
-            for (Section s : members) {
-                LinkedSection ls = (LinkedSection) s;
-
-                // Main orientation
-                for (LinkedSection linked : getNeighbors(ls, reverse)) {
-                    // Must be thin & isolated on the border
-                    if ((linked.getCompound() == null) && (linked.getRunCount() == 1)
-                                && getNeighbors(linked, reverse).isEmpty()) {
-                        stickers.add(linked);
-                    }
-                }
-
-                // External stickers?
-                if (oppStickers != null) {
-                    Run endRun = reverse ? s.getFirstRun() : s.getLastRun();
-                    int x = reverse ? (s.getFirstPos() - 1) : (s.getLastPos() + 1);
-                    Rectangle luArea = new Rectangle(x, endRun.getStart(), 1, endRun.getLength());
-                    List<Section> col = oppStickers.get(x);
-
-                    if (col != null) {
-                        for (Section hs : col) {
-                            // Must touch the vertical section
-                            // Must not touch another vertical section on other end (TODO: implement!)
-                            if (hs.intersects(luArea)) {
-                                stickers.add(hs);
-                            }
-                        }
-                    }
-                }
-            }
-        }
-
-        for (Section sticker : stickers) {
-            fil.addSection(sticker);
-
-            if (sticker instanceof LinkedSection) {
-                LinkedSection linked = (LinkedSection) sticker;
-                linked.setCompound(fil);
-                setProcessed(linked);
-            }
-        }
-    }
-
-    //-------------------//
-    // buildSectionGraph //
-    //-------------------//
-    private List<LinkedSection> buildSectionGraph (List<Section> sections)
-    {
-        StopWatch watch = new StopWatch(
-                "buildSectionGraph S#" + system.getId() + " size:" + sections.size());
-        watch.start("create list");
-
-        List<LinkedSection> list = new ArrayList<>();
-
-        for (Section section : sections) {
-            list.add(new LinkedSection(section));
-        }
-
-        watch.start("populate starts");
-
-        final int posCount = orientation.isVertical() ? sheet.getWidth() : sheet.getHeight();
-        final SectionTally<LinkedSection> tally = new SectionTally<>(posCount, list);
-
-        // Detect and record connections
-        watch.start("connections");
-
-        for (int i = 0, iBreak = list.size(); i < iBreak; i++) {
-            final LinkedSection source = list.get(i);
-            final Run predRun = source.getLastRun();
-            final int predStart = predRun.getStart();
-            final int predStop = predRun.getStop();
-            final int nextPos = source.getFirstPos() + source.getRunCount();
-
-            for (LinkedSection target : tally.getSubList(nextPos)) {
-                final Run succRun = target.getFirstRun();
-
-                if (succRun.getStart() > predStop) {
-                    break; // Since sublist is sorted on coord
-                }
-
-                if (succRun.getStop() >= predStart) {
-                    // Record connection, both ways
-                    source.addTarget(target);
-                    target.addSource(source);
-                }
-            }
-        }
-
-        ///watch.print();
-        return list;
-    }
-
-    //-------------//
-    // buildSticks //
-    //-------------//
-    /**
-     * Build sticks out of core sections.
-     *
-     * @param cores collection of core sections
-     * @return the list of sticks built
-     */
-    private List<StraightFilament> buildSticks (List<LinkedSection> cores)
-    {
-        final int interline = scale.getInterline();
-        final List<StraightFilament> fils = new ArrayList<>();
-
-        for (LinkedSection core : cores) {
-            if (core.isVip()) {
-                logger.info("VIP buildSticks on core {}", core);
-            }
-
-            if (isProcessed(core)) {
-                continue;
-            }
-
-            StraightFilament fil = new StraightFilament(interline);
-            fil.addSection(core);
-            core.setCompound(fil);
-            setProcessed(core);
-            fils.add(fil);
-            index.register(fil);
-
-            // Thicken this filament as much as possible
-            thickenFilament(fil);
-
-            // Finally, aggregate isolated stickers (from main and from external sections if any)
-            addStickers(fil);
-        }
-
-        return fils;
-    }
-
-    //-----------------//
-    // getCoreSections //
-    //-----------------//
-    /**
-     * Filter all sections to come up with core sections, suitable to grow sticks from.
-     *
-     * @return the core sections, sorted by decreasing length
-     */
-    private List<LinkedSection> getCoreSections ()
-    {
-        List<LinkedSection> candidates = new ArrayList<>();
-
-        // Discard too thick or too short sections
-        for (LinkedSection ls : allSections) {
-            if ((ls.getRunCount() <= params.maxStickThickness)
-                        && (ls.getLength(orientation) >= params.minCoreSectionLength)) {
-<<<<<<< HEAD
-                if ((predicate == null) || predicate.check(ls)) {
-=======
-                if ((predicate == null) || predicate.test(ls)) {
->>>>>>> 32231784
-                    candidates.add(ls);
-                }
-            }
-        }
-
-        // Sort candidates by decreasing length
-        Collections.sort(candidates, (Section ls1, Section ls2)
-                         -> Integer.compare(ls2.getLength(orientation),
-                                            ls1.getLength(orientation)));
-
-        return candidates;
-    }
-
-    //--------------//
-    // getNeighbors //
-    //--------------//
-    private List<LinkedSection> getNeighbors (LinkedSection section,
-                                              boolean reverse)
-    {
-        return reverse ? section.getSources() : section.getTargets();
-    }
-
-    //---------------------//
-    // getOppositeStickers //
-    //---------------------//
-    /**
-     * Organize the provided opposite sections (they are 1 pixel thick) per their
-     * related position.
-     *
-     * @param externalStickers the collection of slim opposite sections
-     * @return the map: coordinate -> sections for this coordinate value
-     */
-    private Map<Integer, List<Section>> getOppositeStickers (List<Section> externalStickers)
-    {
-        final Map<Integer, List<Section>> map = new TreeMap<>();
-        Collections.sort(externalStickers, Section.byCoordinate);
-
-        final int iMax = externalStickers.size() - 1;
-        int iStart = -1;
-        int coordStart = -1;
-
-        for (int i = 0; i <= iMax; i++) {
-            final Section section = externalStickers.get(i);
-            final int coord = section.getStartCoord();
-
-            if (coord > coordStart) {
-                // Finish previous coord value
-                if (coordStart != -1) {
-                    map.put(coordStart, externalStickers.subList(iStart, i));
-                }
-
-                // Start new coord
-                iStart = i;
-                coordStart = coord;
-            }
-        }
-
-        // Pending coord?
-        if (iStart != -1) {
-            map.put(coordStart, externalStickers.subList(iStart, iMax + 1));
-        }
-
-        return map;
-    }
-
-    //-----------------//
-    // getSideSections //
-    //-----------------//
-    /**
-     * Report the sections that currently end the filament on the provided side
-     *
-     * @param fil     filament to process
-     * @param reverse TRUE for source, FALSE for target
-     * @return the set of side sections
-     */
-    private Set<LinkedSection> getSideSections (Filament fil,
-                                                boolean reverse)
-    {
-        Set<LinkedSection> sideSections = new LinkedHashSet<>();
-
-        // Look for members with no included section yet on desired side
-        // TODO: this may be too restrictive?
-        MemberLoop:
-        for (Section s : fil.getMembers()) {
-            LinkedSection ls = (LinkedSection) s;
-            Collection<LinkedSection> neighbors = getNeighbors(ls, reverse);
-
-            for (LinkedSection neighbor : neighbors) {
-                if (neighbor.getCompound() == fil) {
-                    continue MemberLoop; // Not on border!
-                }
-            }
-
-            sideSections.add(ls);
-        }
-
-        return sideSections;
-    }
-
-    //-----------------//
-    // thickenFilament //
-    //-----------------//
-    /**
-     * Incrementally thicken the provided filament, initially composed of just one section,
-     * with suitable sections on both sides.
-     *
-     * @param fil the filament to thicken
-     */
-    private void thickenFilament (Filament fil)
-    {
-        boolean grown;
-
-        // Map: reverse -> finished
-        Map<Boolean, Boolean> finished = new HashMap<>();
-
-        if (fil.isVip()) {
-            index.publish(fil);
-            logger.info("VIP growFilament with {}", fil);
-        }
-
-        do {
-            grown = false;
-
-            // Look on source side, then on target side
-            SideLoop:
-            for (boolean reverse : new boolean[]{true, false}) {
-                if (TRUE.equals(finished.get(reverse))) {
-                    continue;
-                }
-
-                final int filMeanThickness = (int) Math.rint(fil.getMeanThickness(orientation));
-
-                // Determine the section(s) on this side of filament
-                Set<LinkedSection> sideSections = getSideSections(fil, reverse);
-                Map<Section, Integer> contribs = new HashMap<>();
-
-                // Look for possible extensions on this side
-                final TreeSet<LinkedSection> allNeighbors = new TreeSet<>(Section.byCoordinate);
-                int total = 0;
-                int count = 0;
-
-                for (LinkedSection sideSection : sideSections) {
-                    Run sideRun = reverse ? sideSection.getFirstRun() : sideSection.getLastRun();
-                    List<LinkedSection> neighbors = getNeighbors(sideSection, reverse);
-
-                    for (Iterator<LinkedSection> it = neighbors.iterator(); it.hasNext();) {
-                        final LinkedSection neighbor = it.next();
-
-                        if (isProcessed(neighbor)) {
-                            it.remove();
-                        } else {
-                            final int thickness = neighbor.getRunCount();
-
-                            if (((thickness + filMeanThickness) > params.maxStickThickness)
-                                        || ((predicate != null) && !predicate.test(neighbor))) {
-                                it.remove();
-                            } else {
-                                int length = neighbor.getLength(orientation);
-                                count += length;
-                                total += (thickness * length);
-
-                                Integer contrib = contribs.get(neighbor);
-                                int common = sideRun.getCommonLength(
-                                        reverse ? neighbor.getLastRun() : neighbor.getFirstRun());
-                                contribs.put(
-                                        neighbor,
-                                        (contrib != null) ? (contrib + common) : common);
-                            }
-                        }
-                    }
-
-                    allNeighbors.addAll(neighbors);
-                }
-
-                // Check thickness consistency
-                int commonLength = 0;
-
-                if (count != 0) {
-                    final int mean = (int) Math.rint((double) total / count);
-
-                    for (Iterator<LinkedSection> it = allNeighbors.iterator(); it.hasNext();) {
-                        final Section link = it.next();
-
-                        if (link.getRunCount() > mean) {
-                            logger.debug("Discarding non-consistent {}", link);
-                            it.remove(); // Too thick compared with siblings
-                        } else {
-                            commonLength += contribs.get(link);
-                        }
-                    }
-                }
-
-                // Check quorum
-                double ratio = (double) commonLength / fil.getLength(orientation);
-
-                if (ratio >= params.minSideRatio) {
-                    // Do enlarge filament on this side
-                    for (LinkedSection linked : allNeighbors) {
-                        fil.addSection(linked);
-                        setProcessed(linked);
-                    }
-
-                    grown = true;
-                } else {
-                    finished.put(reverse, Boolean.TRUE); // We can't go any further on this side
-                }
-            }
-        } while (grown && (Math.rint(
-                fil.getMeanThickness(orientation)) < params.maxStickThickness));
-    }
-
-    //~ Inner Classes ------------------------------------------------------------------------------
-    //-----------//
-    // Constants //
-    //-----------//
-    private static class Constants
-            extends ConstantSet
-    {
-
-        private final Constant.Boolean printWatch = new Constant.Boolean(
-                false,
-                "Should we print out the stop watch for StickFactory?");
-    }
-
-    //------------//
-    // Parameters //
-    //------------//
-    private static class Parameters
-    {
-
-        public final int maxStickThickness;
-
-        public final int minCoreSectionLength;
-
-        public final double minSideRatio;
-
-        Parameters (int maxStickThickness,
-                    int minCoreSectionLength,
-                    double minSideRatio)
-        {
-            this.maxStickThickness = maxStickThickness;
-            this.minCoreSectionLength = minCoreSectionLength;
-            this.minSideRatio = minSideRatio;
-        }
-    }
-}
+//------------------------------------------------------------------------------------------------//
+//                                                                                                //
+//                                     S t i c k F a c t o r y                                    //
+//                                                                                                //
+//------------------------------------------------------------------------------------------------//
+// <editor-fold defaultstate="collapsed" desc="hdr">
+//
+//  Copyright © Audiveris 2019. All rights reserved.
+//
+//  This program is free software: you can redistribute it and/or modify it under the terms of the
+//  GNU Affero General Public License as published by the Free Software Foundation, either version
+//  3 of the License, or (at your option) any later version.
+//
+//  This program is distributed in the hope that it will be useful, but WITHOUT ANY WARRANTY;
+//  without even the implied warranty of MERCHANTABILITY or FITNESS FOR A PARTICULAR PURPOSE.
+//  See the GNU Affero General Public License for more details.
+//
+//  You should have received a copy of the GNU Affero General Public License along with this
+//  program.  If not, see <http://www.gnu.org/licenses/>.
+//------------------------------------------------------------------------------------------------//
+// </editor-fold>
+package org.audiveris.omr.glyph.dynamic;
+
+import org.audiveris.omr.constant.Constant;
+import org.audiveris.omr.constant.ConstantSet;
+import org.audiveris.omr.lag.Section;
+import org.audiveris.omr.lag.SectionTally;
+import org.audiveris.omr.run.Orientation;
+import org.audiveris.omr.run.Run;
+import org.audiveris.omr.sheet.Scale;
+import org.audiveris.omr.sheet.Sheet;
+import org.audiveris.omr.sheet.SystemInfo;
+import org.audiveris.omr.util.StopWatch;
+
+import org.slf4j.Logger;
+import org.slf4j.LoggerFactory;
+
+import java.awt.Rectangle;
+import static java.lang.Boolean.TRUE;
+import java.util.ArrayList;
+import java.util.Collection;
+import java.util.Collections;
+import java.util.HashMap;
+import java.util.Iterator;
+import java.util.LinkedHashSet;
+import java.util.List;
+import java.util.Map;
+import java.util.Set;
+import java.util.TreeMap;
+import java.util.TreeSet;
+import java.util.function.Predicate;
+
+/**
+ * Class {@code StickFactory} builds a set of straight filaments (stem seeds / ledgers).
+ * <p>
+ * As opposed to wavy filaments meant for staff lines, a stem seed or a ledger is rather short,
+ * straight and really vertical (stem) or horizontal (ledger).
+ * <p>
+ * We aim at stem seeds rather than full stems, hence we can focus on sticks made of connected
+ * sections, with no vertical gap. Seed merging will take place only later during STEMS step.
+ * <p>
+ * We know the most frequent value of stem width in the sheet, and also a maximum value.
+ * For any given stem, the width must be rather constant all along the stem, hence we can add side
+ * sections to a seed only if they are limited and consistent in width and rather significant
+ * in their cumulated height along the seed.
+ * <p>
+ * Selection and aggregation are done with vertical sections only.
+ * <p>
+ * At the end, isolated 'stickers' can be integrated into the seed, provided they are slim
+ * (1 pixel thick) and not already connected to any external section.
+ * Stickers can be vertical or horizontal sections, provided their thickness is limited (1 pixel)
+ * <p>
+ * A similar approach applies for ledgers, except that all sections are horizontal.
+ * Hence, we don't have opposite stickers for ledgers.
+ *
+ * @author Hervé Bitteur
+ */
+public class StickFactory
+{
+    //~ Static fields/initializers -----------------------------------------------------------------
+
+    private static final Constants constants = new Constants();
+
+    private static final Logger logger = LoggerFactory.getLogger(StickFactory.class);
+
+    //~ Instance fields ----------------------------------------------------------------------------
+    /** Sticks orientation. */
+    private final Orientation orientation;
+
+    /** Related system. */
+    private final SystemInfo system;
+
+    /** Related sheet. */
+    private final Sheet sheet;
+
+    /** Related scale. */
+    private final Scale scale;
+
+    /** Where filaments are to be stored. */
+    private final FilamentIndex index;
+
+    /** Section predicate, if any. */
+    private final Predicate<Section> predicate;
+
+    /** Map (position -> opposite sections (1-pixel wide)) of opposite stickers. */
+    private Map<Integer, List<Section>> oppStickers;
+
+    /** A specific view (with adjacency links) of main sections. */
+    private List<LinkedSection> allSections;
+
+    /** Scale-dependent constants. */
+    private final Parameters params;
+
+    //~ Constructors -------------------------------------------------------------------------------
+    /**
+     * Creates a new {@code StickFactory} object.
+     *
+     * @param orientation          sticks orientation (VERTICAL for stems, HORIZONTAL for ledgers)
+     * @param system               the system to process
+     * @param index                the index to host created filaments
+     * @param predicate            optional predicate to check section, or null
+     * @param maxStickThickness    maximum expected thickness for a stick
+     * @param minCoreSectionLength minimum length for a core section
+     * @param minSideRatio         minimum ratio of filament length to enlarge it
+     */
+    public StickFactory (Orientation orientation,
+                         SystemInfo system,
+                         FilamentIndex index,
+                         Predicate<Section> predicate,
+                         int maxStickThickness,
+                         int minCoreSectionLength,
+                         double minSideRatio)
+    {
+        this.orientation = orientation;
+        this.system = system;
+        this.index = index;
+        this.predicate = predicate;
+
+        sheet = system.getSheet();
+        scale = sheet.getScale();
+        params = new Parameters(maxStickThickness, minCoreSectionLength, minSideRatio);
+    }
+
+    //~ Methods ------------------------------------------------------------------------------------
+    /**
+     * At system level, retrieve all candidate sticks (stem seeds / ledgers).
+     *
+     * @param systemSections   all sections to process (vertical for stem, horizontal for ledgers)
+     *                         already ordered by full position.
+     * @param oppositeStickers opposite stickers if any (some horizontal sections for stems)
+     * @return the collection of seeds built.
+     */
+    public List<StraightFilament> retrieveSticks (List<Section> systemSections,
+                                                  List<Section> oppositeStickers)
+    {
+        StopWatch watch = new StopWatch("StickFactory S#" + system.getId());
+
+        try {
+            // All sections in desired orientation
+            watch.start("buildSectionGraph");
+            this.allSections = buildSectionGraph(systemSections);
+
+            // Additional external stickers, organized by position
+            if (oppositeStickers != null) {
+                watch.start("getOppositeStickers");
+                oppStickers = getOppositeStickers(oppositeStickers);
+            }
+
+            // Pick up core sections (slim and long enough)
+            watch.start("getCoreSections");
+
+            List<LinkedSection> coreSections = getCoreSections();
+
+            // Build sticks from the core sections
+            watch.start("buildSticks");
+
+            return buildSticks(coreSections);
+        } finally {
+            if (constants.printWatch.isSet()) {
+                watch.print();
+            }
+        }
+    }
+
+    //-------------//
+    // isProcessed //
+    //-------------//
+    private boolean isProcessed (LinkedSection section)
+    {
+        return section.isProcessed();
+    }
+
+    //--------------//
+    // setProcessed //
+    //--------------//
+    private void setProcessed (LinkedSection section)
+    {
+        section.setProcessed();
+    }
+
+    //-------------//
+    // addStickers //
+    //-------------//
+    /**
+     * Final processing, to add slim stickers on either side of the filament.
+     *
+     * @param fil the filament to process
+     */
+    private void addStickers (Filament fil)
+    {
+        final Set<Section> members = fil.getMembers();
+        final Set<Section> stickers = new LinkedHashSet<>();
+
+        for (boolean reverse : new boolean[]{true, false}) {
+            for (Section s : members) {
+                LinkedSection ls = (LinkedSection) s;
+
+                // Main orientation
+                for (LinkedSection linked : getNeighbors(ls, reverse)) {
+                    // Must be thin & isolated on the border
+                    if ((linked.getCompound() == null) && (linked.getRunCount() == 1)
+                                && getNeighbors(linked, reverse).isEmpty()) {
+                        stickers.add(linked);
+                    }
+                }
+
+                // External stickers?
+                if (oppStickers != null) {
+                    Run endRun = reverse ? s.getFirstRun() : s.getLastRun();
+                    int x = reverse ? (s.getFirstPos() - 1) : (s.getLastPos() + 1);
+                    Rectangle luArea = new Rectangle(x, endRun.getStart(), 1, endRun.getLength());
+                    List<Section> col = oppStickers.get(x);
+
+                    if (col != null) {
+                        for (Section hs : col) {
+                            // Must touch the vertical section
+                            // Must not touch another vertical section on other end (TODO: implement!)
+                            if (hs.intersects(luArea)) {
+                                stickers.add(hs);
+                            }
+                        }
+                    }
+                }
+            }
+        }
+
+        for (Section sticker : stickers) {
+            fil.addSection(sticker);
+
+            if (sticker instanceof LinkedSection) {
+                LinkedSection linked = (LinkedSection) sticker;
+                linked.setCompound(fil);
+                setProcessed(linked);
+            }
+        }
+    }
+
+    //-------------------//
+    // buildSectionGraph //
+    //-------------------//
+    private List<LinkedSection> buildSectionGraph (List<Section> sections)
+    {
+        StopWatch watch = new StopWatch(
+                "buildSectionGraph S#" + system.getId() + " size:" + sections.size());
+        watch.start("create list");
+
+        List<LinkedSection> list = new ArrayList<>();
+
+        for (Section section : sections) {
+            list.add(new LinkedSection(section));
+        }
+
+        watch.start("populate starts");
+
+        final int posCount = orientation.isVertical() ? sheet.getWidth() : sheet.getHeight();
+        final SectionTally<LinkedSection> tally = new SectionTally<>(posCount, list);
+
+        // Detect and record connections
+        watch.start("connections");
+
+        for (int i = 0, iBreak = list.size(); i < iBreak; i++) {
+            final LinkedSection source = list.get(i);
+            final Run predRun = source.getLastRun();
+            final int predStart = predRun.getStart();
+            final int predStop = predRun.getStop();
+            final int nextPos = source.getFirstPos() + source.getRunCount();
+
+            for (LinkedSection target : tally.getSubList(nextPos)) {
+                final Run succRun = target.getFirstRun();
+
+                if (succRun.getStart() > predStop) {
+                    break; // Since sublist is sorted on coord
+                }
+
+                if (succRun.getStop() >= predStart) {
+                    // Record connection, both ways
+                    source.addTarget(target);
+                    target.addSource(source);
+                }
+            }
+        }
+
+        ///watch.print();
+        return list;
+    }
+
+    //-------------//
+    // buildSticks //
+    //-------------//
+    /**
+     * Build sticks out of core sections.
+     *
+     * @param cores collection of core sections
+     * @return the list of sticks built
+     */
+    private List<StraightFilament> buildSticks (List<LinkedSection> cores)
+    {
+        final int interline = scale.getInterline();
+        final List<StraightFilament> fils = new ArrayList<>();
+
+        for (LinkedSection core : cores) {
+            if (core.isVip()) {
+                logger.info("VIP buildSticks on core {}", core);
+            }
+
+            if (isProcessed(core)) {
+                continue;
+            }
+
+            StraightFilament fil = new StraightFilament(interline);
+            fil.addSection(core);
+            core.setCompound(fil);
+            setProcessed(core);
+            fils.add(fil);
+            index.register(fil);
+
+            // Thicken this filament as much as possible
+            thickenFilament(fil);
+
+            // Finally, aggregate isolated stickers (from main and from external sections if any)
+            addStickers(fil);
+        }
+
+        return fils;
+    }
+
+    //-----------------//
+    // getCoreSections //
+    //-----------------//
+    /**
+     * Filter all sections to come up with core sections, suitable to grow sticks from.
+     *
+     * @return the core sections, sorted by decreasing length
+     */
+    private List<LinkedSection> getCoreSections ()
+    {
+        List<LinkedSection> candidates = new ArrayList<>();
+
+        // Discard too thick or too short sections
+        for (LinkedSection ls : allSections) {
+            if ((ls.getRunCount() <= params.maxStickThickness)
+                        && (ls.getLength(orientation) >= params.minCoreSectionLength)) {
+                if ((predicate == null) || predicate.test(ls)) {
+                    candidates.add(ls);
+                }
+            }
+        }
+
+        // Sort candidates by decreasing length
+        Collections.sort(candidates, (Section ls1, Section ls2)
+                         -> Integer.compare(ls2.getLength(orientation),
+                                            ls1.getLength(orientation)));
+
+        return candidates;
+    }
+
+    //--------------//
+    // getNeighbors //
+    //--------------//
+    private List<LinkedSection> getNeighbors (LinkedSection section,
+                                              boolean reverse)
+    {
+        return reverse ? section.getSources() : section.getTargets();
+    }
+
+    //---------------------//
+    // getOppositeStickers //
+    //---------------------//
+    /**
+     * Organize the provided opposite sections (they are 1 pixel thick) per their
+     * related position.
+     *
+     * @param externalStickers the collection of slim opposite sections
+     * @return the map: coordinate -> sections for this coordinate value
+     */
+    private Map<Integer, List<Section>> getOppositeStickers (List<Section> externalStickers)
+    {
+        final Map<Integer, List<Section>> map = new TreeMap<>();
+        Collections.sort(externalStickers, Section.byCoordinate);
+
+        final int iMax = externalStickers.size() - 1;
+        int iStart = -1;
+        int coordStart = -1;
+
+        for (int i = 0; i <= iMax; i++) {
+            final Section section = externalStickers.get(i);
+            final int coord = section.getStartCoord();
+
+            if (coord > coordStart) {
+                // Finish previous coord value
+                if (coordStart != -1) {
+                    map.put(coordStart, externalStickers.subList(iStart, i));
+                }
+
+                // Start new coord
+                iStart = i;
+                coordStart = coord;
+            }
+        }
+
+        // Pending coord?
+        if (iStart != -1) {
+            map.put(coordStart, externalStickers.subList(iStart, iMax + 1));
+        }
+
+        return map;
+    }
+
+    //-----------------//
+    // getSideSections //
+    //-----------------//
+    /**
+     * Report the sections that currently end the filament on the provided side
+     *
+     * @param fil     filament to process
+     * @param reverse TRUE for source, FALSE for target
+     * @return the set of side sections
+     */
+    private Set<LinkedSection> getSideSections (Filament fil,
+                                                boolean reverse)
+    {
+        Set<LinkedSection> sideSections = new LinkedHashSet<>();
+
+        // Look for members with no included section yet on desired side
+        // TODO: this may be too restrictive?
+        MemberLoop:
+        for (Section s : fil.getMembers()) {
+            LinkedSection ls = (LinkedSection) s;
+            Collection<LinkedSection> neighbors = getNeighbors(ls, reverse);
+
+            for (LinkedSection neighbor : neighbors) {
+                if (neighbor.getCompound() == fil) {
+                    continue MemberLoop; // Not on border!
+                }
+            }
+
+            sideSections.add(ls);
+        }
+
+        return sideSections;
+    }
+
+    //-----------------//
+    // thickenFilament //
+    //-----------------//
+    /**
+     * Incrementally thicken the provided filament, initially composed of just one section,
+     * with suitable sections on both sides.
+     *
+     * @param fil the filament to thicken
+     */
+    private void thickenFilament (Filament fil)
+    {
+        boolean grown;
+
+        // Map: reverse -> finished
+        Map<Boolean, Boolean> finished = new HashMap<>();
+
+        if (fil.isVip()) {
+            index.publish(fil);
+            logger.info("VIP growFilament with {}", fil);
+        }
+
+        do {
+            grown = false;
+
+            // Look on source side, then on target side
+            SideLoop:
+            for (boolean reverse : new boolean[]{true, false}) {
+                if (TRUE.equals(finished.get(reverse))) {
+                    continue;
+                }
+
+                final int filMeanThickness = (int) Math.rint(fil.getMeanThickness(orientation));
+
+                // Determine the section(s) on this side of filament
+                Set<LinkedSection> sideSections = getSideSections(fil, reverse);
+                Map<Section, Integer> contribs = new HashMap<>();
+
+                // Look for possible extensions on this side
+                final TreeSet<LinkedSection> allNeighbors = new TreeSet<>(Section.byCoordinate);
+                int total = 0;
+                int count = 0;
+
+                for (LinkedSection sideSection : sideSections) {
+                    Run sideRun = reverse ? sideSection.getFirstRun() : sideSection.getLastRun();
+                    List<LinkedSection> neighbors = getNeighbors(sideSection, reverse);
+
+                    for (Iterator<LinkedSection> it = neighbors.iterator(); it.hasNext();) {
+                        final LinkedSection neighbor = it.next();
+
+                        if (isProcessed(neighbor)) {
+                            it.remove();
+                        } else {
+                            final int thickness = neighbor.getRunCount();
+
+                            if (((thickness + filMeanThickness) > params.maxStickThickness)
+                                        || ((predicate != null) && !predicate.test(neighbor))) {
+                                it.remove();
+                            } else {
+                                int length = neighbor.getLength(orientation);
+                                count += length;
+                                total += (thickness * length);
+
+                                Integer contrib = contribs.get(neighbor);
+                                int common = sideRun.getCommonLength(
+                                        reverse ? neighbor.getLastRun() : neighbor.getFirstRun());
+                                contribs.put(
+                                        neighbor,
+                                        (contrib != null) ? (contrib + common) : common);
+                            }
+                        }
+                    }
+
+                    allNeighbors.addAll(neighbors);
+                }
+
+                // Check thickness consistency
+                int commonLength = 0;
+
+                if (count != 0) {
+                    final int mean = (int) Math.rint((double) total / count);
+
+                    for (Iterator<LinkedSection> it = allNeighbors.iterator(); it.hasNext();) {
+                        final Section link = it.next();
+
+                        if (link.getRunCount() > mean) {
+                            logger.debug("Discarding non-consistent {}", link);
+                            it.remove(); // Too thick compared with siblings
+                        } else {
+                            commonLength += contribs.get(link);
+                        }
+                    }
+                }
+
+                // Check quorum
+                double ratio = (double) commonLength / fil.getLength(orientation);
+
+                if (ratio >= params.minSideRatio) {
+                    // Do enlarge filament on this side
+                    for (LinkedSection linked : allNeighbors) {
+                        fil.addSection(linked);
+                        setProcessed(linked);
+                    }
+
+                    grown = true;
+                } else {
+                    finished.put(reverse, Boolean.TRUE); // We can't go any further on this side
+                }
+            }
+        } while (grown && (Math.rint(
+                fil.getMeanThickness(orientation)) < params.maxStickThickness));
+    }
+
+    //~ Inner Classes ------------------------------------------------------------------------------
+    //-----------//
+    // Constants //
+    //-----------//
+    private static class Constants
+            extends ConstantSet
+    {
+
+        private final Constant.Boolean printWatch = new Constant.Boolean(
+                false,
+                "Should we print out the stop watch for StickFactory?");
+    }
+
+    //------------//
+    // Parameters //
+    //------------//
+    private static class Parameters
+    {
+
+        public final int maxStickThickness;
+
+        public final int minCoreSectionLength;
+
+        public final double minSideRatio;
+
+        Parameters (int maxStickThickness,
+                    int minCoreSectionLength,
+                    double minSideRatio)
+        {
+            this.maxStickThickness = maxStickThickness;
+            this.minCoreSectionLength = minCoreSectionLength;
+            this.minSideRatio = minSideRatio;
+        }
+    }
+}