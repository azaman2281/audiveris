--- conflicted
+++ resolved
@@ -1,401 +1,397 @@
-//------------------------------------------------------------------------------------------------//
-//                                                                                                //
-//                                       T i m e C o l u m n                                      //
-//                                                                                                //
-//------------------------------------------------------------------------------------------------//
-// <editor-fold defaultstate="collapsed" desc="hdr">
-//
-//  Copyright © Audiveris 2019. All rights reserved.
-//
-//  This program is free software: you can redistribute it and/or modify it under the terms of the
-//  GNU Affero General Public License as published by the Free Software Foundation, either version
-//  3 of the License, or (at your option) any later version.
-//
-//  This program is distributed in the hope that it will be useful, but WITHOUT ANY WARRANTY;
-//  without even the implied warranty of MERCHANTABILITY or FITNESS FOR A PARTICULAR PURPOSE.
-//  See the GNU Affero General Public License for more details.
-//
-//  You should have received a copy of the GNU Affero General Public License along with this
-//  program.  If not, see <http://www.gnu.org/licenses/>.
-//------------------------------------------------------------------------------------------------//
-// </editor-fold>
-package org.audiveris.omr.sheet.time;
-
-import java.awt.Rectangle;
-import java.util.Collection;
-import org.audiveris.omr.constant.ConstantSet;
-import org.audiveris.omr.score.TimeValue;
-import org.audiveris.omr.sheet.Scale;
-import org.audiveris.omr.sheet.Sheet;
-import org.audiveris.omr.sheet.Staff;
-import org.audiveris.omr.sheet.SystemInfo;
-import org.audiveris.omr.sig.SIGraph;
-import org.audiveris.omr.sig.inter.AbstractTimeInter;
-import org.audiveris.omr.sig.inter.Inter;
-import org.audiveris.omr.sig.inter.InterEnsemble;
-import org.audiveris.omr.sig.inter.Inters;
-import org.audiveris.omr.sig.inter.TimeNumberInter;
-import org.audiveris.omr.sig.inter.TimePairInter;
-import org.audiveris.omr.sig.relation.Relation;
-import org.audiveris.omr.sig.relation.TimeTopBottomRelation;
-import org.audiveris.omr.util.Predicate;
-
-import org.slf4j.Logger;
-import org.slf4j.LoggerFactory;
-
-import java.util.HashMap;
-import java.util.Iterator;
-import java.util.List;
-import java.util.Map;
-import java.util.TreeMap;
-<<<<<<< HEAD
-=======
-import java.util.function.Predicate;
->>>>>>> 32231784
-
-/**
- * This abstract class provides the basis for management of a system-level column
- * of staff-level TimeBuilder instances since, within a system, a column of time
- * signatures must be complete and contain only identical signatures.
- * <p>
- * Subclasses:
- * <ul>
- * <li>{@link HeaderTimeColumn} works for system header.
- * <li>{@link BasicTimeColumn} works for time signatures found outside of system header.
- * </ul>
- */
-public abstract class TimeColumn
-{
-
-    private static final Constants constants = new Constants();
-
-    private static final Logger logger = LoggerFactory.getLogger(TimeColumn.class);
-
-    /** Containing system. */
-    protected final SystemInfo system;
-
-    /** Best time value found, if any. */
-    protected TimeValue timeValue;
-
-    /** Map of time builders. (one per staff) */
-    protected final Map<Staff, TimeBuilder> builders = new TreeMap<Staff, TimeBuilder>(Staff.byId);
-
-    /**
-     * Creates a new {@code Column} object.
-     *
-     * @param system the underlying system
-     */
-    public TimeColumn (SystemInfo system)
-    {
-        this.system = system;
-    }
-
-    //----------------//
-    // getMaxDxOffset //
-    //----------------//
-    /**
-     * Report the maximum abscissa shift between de-skewed time items in column.
-     *
-     * @param sheet containing sheet
-     * @return maximum abscissa shift
-     */
-    public static int getMaxDxOffset (Sheet sheet)
-    {
-        return sheet.getScale().toPixels(constants.maxDxOffset);
-    }
-
-    //---------------//
-    // getTimeInters //
-    //---------------//
-    /**
-     * Report the time inter instance for each staff in the column.
-     *
-     * @return the map: staff &rarr; time inter
-     */
-    public Map<Staff, AbstractTimeInter> getTimeInters ()
-    {
-        Map<Staff, AbstractTimeInter> times = new TreeMap<Staff, AbstractTimeInter>(Staff.byId);
-
-        for (Map.Entry<Staff, TimeBuilder> entry : builders.entrySet()) {
-            times.put(entry.getKey(), entry.getValue().getTimeInter());
-        }
-
-        return times;
-    }
-
-    //--------------//
-    // retrieveTime //
-    //--------------//
-    /**
-     * This is the main entry point for time signature, it retrieves the column of
-     * staves candidates time signatures, and selects the best one at system level.
-     *
-     * @return 0 if valid, or -1 if invalid
-     */
-    public int retrieveTime ()
-    {
-        // Allocate one time-sig builder for each staff within system
-        for (Staff staff : system.getStaves()) {
-            if (!staff.isTablature()) {
-                builders.put(staff, allocateBuilder(staff));
-            }
-        }
-
-        // Process each staff on turn, to find candidates
-        for (TimeBuilder builder : builders.values()) {
-            // Retrieve candidates for time items
-            builder.findCandidates();
-
-            // This fails if no candidate at all is kept in staff after filtering
-            if (!builder.filterCandidates()) {
-                cleanup(); // Clean up what has been constructed
-
-                return -1; // We failed to find a time sig in stack
-            }
-        }
-
-        // Check vertical alignment
-        purgeUnaligned();
-
-        // Check time sig consistency at system level
-        if (checkConsistency()) {
-            discardNeighbors();
-
-            return 0;
-        }
-
-        return -1; // Failed
-    }
-
-    //------------------//
-    // discardNeighbors //
-    //------------------//
-    protected void discardNeighbors ()
-    {
-        final SIGraph sig = system.getSig();
-        final Collection<AbstractTimeInter> times = getTimeInters().values();
-        final Rectangle columnBox = Inters.getBounds(times);
-        final List<Inter> neighbors = sig.inters(new Predicate<Inter>()
-        {
-            @Override
-            public boolean test (Inter inter)
-            {
-                return inter.getBounds().intersects(columnBox)
-                               && !(inter instanceof InterEnsemble);
-            }
-        });
-
-        // Let's not consider our own time items as overlapping neighbors
-        for (AbstractTimeInter time : times) {
-            if (time instanceof TimePairInter) {
-                TimePairInter pair = (TimePairInter) time;
-                neighbors.removeAll(pair.getMembers());
-            }
-
-            neighbors.remove(time);
-        }
-
-        for (AbstractTimeInter time : times) {
-            for (Iterator<Inter> it = neighbors.iterator(); it.hasNext();) {
-                Inter neighbor = it.next();
-
-                if (neighbor.overlaps(time)) {
-                    logger.debug("Deleting time overlapping {}", neighbor);
-                    neighbor.remove();
-                    it.remove();
-                }
-            }
-        }
-    }
-
-    /**
-     * Allocate instance of proper subclass of TimeBuilder
-     *
-     * @param staff the dedicated staff for this builder
-     * @return the created TimeBuilder instance
-     */
-    protected abstract TimeBuilder allocateBuilder (Staff staff);
-
-    //------------------//
-    // checkConsistency //
-    //------------------//
-    /**
-     * Use vertical redundancy within a system column of time signatures to come up
-     * with the best selection.
-     * <p>
-     * The selection is driven from the whole system column point of view, as follows:
-     * <ol>
-     * <li>For each staff, identify all the possible and supported AbstractTimeInter
-     * instances, each with its own grade.</li>
-     * <li>Then for each possible AbstractTimeInter value (called TimeValue), make sure it
-     * appears in each staff as a AbstractTimeInter instance and assign a global grade (as
-     * average of staff-based AbstractTimeInter instances for the same TimeValue).</li>
-     * <li>The best system-based TimeValue is then chosen as THE time signature for this
-     * system column.</li>
-     * <li>All staff non compatible AbstractTimeInter instances are destroyed and the member
-     * numbers that don't belong to the chosen AbstractTimeInter are destroyed.</li>
-     * </ol>
-     *
-     * @return true if OK, false otherwise
-     */
-    protected boolean checkConsistency ()
-    {
-        // Retrieve all time values found, organized by value and staff
-        Map<TimeValue, AbstractTimeInter[]> vectors = getValueVectors();
-        Map<TimeValue, Double> grades = new HashMap<TimeValue, Double>();
-
-        TimeLoop:
-        for (Map.Entry<TimeValue, AbstractTimeInter[]> entry : vectors.entrySet()) {
-            final TimeValue time = entry.getKey();
-            final AbstractTimeInter[] vector = entry.getValue();
-
-            // Check that this time is present in all staves and compute the time mean grade
-            double mean = 0;
-
-            for (Inter inter : vector) {
-                if (inter == null) {
-                    logger.debug(
-                            "System#{} TimeValue {} not found in all staves",
-                            system.getId(),
-                            time);
-
-                    continue TimeLoop;
-                }
-
-                mean += inter.getGrade(); // TODO: use contextual?????
-            }
-
-            mean /= vector.length;
-            grades.put(time, mean);
-        }
-
-        logger.debug("System#{} time sig grades {}", system.getId(), grades);
-
-        // Select the best time value at system level
-        double bestGrade = 0;
-
-        for (Map.Entry<TimeValue, Double> entry : grades.entrySet()) {
-            final double grade = entry.getValue();
-
-            if (grade > bestGrade) {
-                bestGrade = grade;
-                timeValue = entry.getKey();
-            }
-        }
-
-        if (timeValue == null) {
-            return false; // Invalid column
-        }
-
-        // Forward the chosen time to each staff
-        final AbstractTimeInter[] bestVector = vectors.get(timeValue);
-        final List<Staff> staves = system.getStaves();
-
-        for (int is = 0; is < staves.size(); is++) {
-            final Staff staff = staves.get(is);
-
-            if (!staff.isTablature()) {
-                TimeBuilder builder = builders.get(staff);
-                builder.createTimeSig(bestVector[is]);
-                builder.discardOthers();
-            }
-        }
-
-        logger.debug("System#{} TimeSignature: {}", system.getId(), timeValue);
-
-        return true;
-    }
-
-    /**
-     * This is called when we discover that a column of candidate(s) is wrong,
-     * so that all related data inserted in sig is removed.
-     */
-    protected abstract void cleanup ();
-
-    /**
-     * Report the system vector of values for each time value found.
-     * A vector is an array, one element per staff, the element being the staff candidate
-     * AbstractTimeInter for the desired time value, or null if the time value has no acceptable
-     * candidate in this staff.
-     *
-     * @return the system vectors of candidates found, organized per TimeValue
-     */
-    protected Map<TimeValue, AbstractTimeInter[]> getValueVectors ()
-    {
-        // Retrieve all occurrences of time values across staves.
-        final Map<TimeValue, AbstractTimeInter[]> values = new HashMap<>();
-
-        // Loop on system staves
-        final List<Staff> staves = system.getStaves();
-
-        for (int index = 0; index < staves.size(); index++) {
-            final Staff staff = staves.get(index);
-            if (staff.isTablature()) {
-                continue;
-            }
-
-            final TimeBuilder builder = builders.get(staff);
-            final SIGraph sig = builder.sig;
-
-            // Whole candidate signatures, if any, in this staff
-            for (Inter inter : builder.wholes) {
-                AbstractTimeInter whole = (AbstractTimeInter) inter;
-                TimeValue time = whole.getValue();
-                AbstractTimeInter[] vector = values.get(time);
-
-                if (vector == null) {
-                    values.put(time, vector = new AbstractTimeInter[staves.size()]);
-                }
-
-                if ((vector[index] == null) || (inter.getGrade() > vector[index].getGrade())) {
-                    vector[index] = whole;
-                }
-            }
-
-            // Num/Den pair candidate signatures, if any
-            for (Inter nInter : builder.nums) {
-                TimeNumberInter num = (TimeNumberInter) nInter;
-
-                for (Relation rel : sig.getRelations(num, TimeTopBottomRelation.class)) {
-                    TimeNumberInter den = (TimeNumberInter) sig.getOppositeInter(nInter, rel);
-                    TimePairInter pair = TimePairInter.createAdded(num, den);
-                    TimeValue time = pair.getValue();
-                    AbstractTimeInter[] vector = values.get(time);
-
-                    if (vector == null) {
-                        values.put(time, vector = new AbstractTimeInter[staves.size()]);
-                    }
-
-                    if ((vector[index] == null) || (pair.getGrade() > vector[index].getGrade())) {
-                        vector[index] = pair;
-                    }
-                }
-            }
-        }
-
-        return values;
-    }
-
-    /**
-     * Check that all candidates are vertically aligned.
-     * When processing system header, candidates are aligned by construction.
-     * But, outside headers, candidates within the same stack have to be checked for such
-     * alignment.
-     */
-    protected void purgeUnaligned ()
-    {
-        // Void by default
-    }
-
-    //-----------//
-    // Constants //
-    //-----------//
-    private static final class Constants
-            extends ConstantSet
-    {
-
-        private final Scale.Fraction maxDxOffset = new Scale.Fraction(
-                2,
-                "Maximum abscissa shift between deskewed time items in a column");
-    }
-}
+//------------------------------------------------------------------------------------------------//
+//                                                                                                //
+//                                       T i m e C o l u m n                                      //
+//                                                                                                //
+//------------------------------------------------------------------------------------------------//
+// <editor-fold defaultstate="collapsed" desc="hdr">
+//
+//  Copyright © Audiveris 2019. All rights reserved.
+//
+//  This program is free software: you can redistribute it and/or modify it under the terms of the
+//  GNU Affero General Public License as published by the Free Software Foundation, either version
+//  3 of the License, or (at your option) any later version.
+//
+//  This program is distributed in the hope that it will be useful, but WITHOUT ANY WARRANTY;
+//  without even the implied warranty of MERCHANTABILITY or FITNESS FOR A PARTICULAR PURPOSE.
+//  See the GNU Affero General Public License for more details.
+//
+//  You should have received a copy of the GNU Affero General Public License along with this
+//  program.  If not, see <http://www.gnu.org/licenses/>.
+//------------------------------------------------------------------------------------------------//
+// </editor-fold>
+package org.audiveris.omr.sheet.time;
+
+import java.awt.Rectangle;
+import java.util.Collection;
+import org.audiveris.omr.constant.ConstantSet;
+import org.audiveris.omr.score.TimeValue;
+import org.audiveris.omr.sheet.Scale;
+import org.audiveris.omr.sheet.Sheet;
+import org.audiveris.omr.sheet.Staff;
+import org.audiveris.omr.sheet.SystemInfo;
+import org.audiveris.omr.sig.SIGraph;
+import org.audiveris.omr.sig.inter.AbstractTimeInter;
+import org.audiveris.omr.sig.inter.Inter;
+import org.audiveris.omr.sig.inter.InterEnsemble;
+import org.audiveris.omr.sig.inter.Inters;
+import org.audiveris.omr.sig.inter.TimeNumberInter;
+import org.audiveris.omr.sig.inter.TimePairInter;
+import org.audiveris.omr.sig.relation.Relation;
+import org.audiveris.omr.sig.relation.TimeTopBottomRelation;
+
+import org.slf4j.Logger;
+import org.slf4j.LoggerFactory;
+
+import java.util.HashMap;
+import java.util.Iterator;
+import java.util.List;
+import java.util.Map;
+import java.util.TreeMap;
+import java.util.function.Predicate;
+
+/**
+ * This abstract class provides the basis for management of a system-level column
+ * of staff-level TimeBuilder instances since, within a system, a column of time
+ * signatures must be complete and contain only identical signatures.
+ * <p>
+ * Subclasses:
+ * <ul>
+ * <li>{@link HeaderTimeColumn} works for system header.
+ * <li>{@link BasicTimeColumn} works for time signatures found outside of system header.
+ * </ul>
+ */
+public abstract class TimeColumn
+{
+
+    private static final Constants constants = new Constants();
+
+    private static final Logger logger = LoggerFactory.getLogger(TimeColumn.class);
+
+    /** Containing system. */
+    protected final SystemInfo system;
+
+    /** Best time value found, if any. */
+    protected TimeValue timeValue;
+
+    /** Map of time builders. (one per staff) */
+    protected final Map<Staff, TimeBuilder> builders = new TreeMap<Staff, TimeBuilder>(Staff.byId);
+
+    /**
+     * Creates a new {@code Column} object.
+     *
+     * @param system the underlying system
+     */
+    public TimeColumn (SystemInfo system)
+    {
+        this.system = system;
+    }
+
+    //----------------//
+    // getMaxDxOffset //
+    //----------------//
+    /**
+     * Report the maximum abscissa shift between de-skewed time items in column.
+     *
+     * @param sheet containing sheet
+     * @return maximum abscissa shift
+     */
+    public static int getMaxDxOffset (Sheet sheet)
+    {
+        return sheet.getScale().toPixels(constants.maxDxOffset);
+    }
+
+    //---------------//
+    // getTimeInters //
+    //---------------//
+    /**
+     * Report the time inter instance for each staff in the column.
+     *
+     * @return the map: staff &rarr; time inter
+     */
+    public Map<Staff, AbstractTimeInter> getTimeInters ()
+    {
+        Map<Staff, AbstractTimeInter> times = new TreeMap<Staff, AbstractTimeInter>(Staff.byId);
+
+        for (Map.Entry<Staff, TimeBuilder> entry : builders.entrySet()) {
+            times.put(entry.getKey(), entry.getValue().getTimeInter());
+        }
+
+        return times;
+    }
+
+    //--------------//
+    // retrieveTime //
+    //--------------//
+    /**
+     * This is the main entry point for time signature, it retrieves the column of
+     * staves candidates time signatures, and selects the best one at system level.
+     *
+     * @return 0 if valid, or -1 if invalid
+     */
+    public int retrieveTime ()
+    {
+        // Allocate one time-sig builder for each staff within system
+        for (Staff staff : system.getStaves()) {
+            if (!staff.isTablature()) {
+                builders.put(staff, allocateBuilder(staff));
+            }
+        }
+
+        // Process each staff on turn, to find candidates
+        for (TimeBuilder builder : builders.values()) {
+            // Retrieve candidates for time items
+            builder.findCandidates();
+
+            // This fails if no candidate at all is kept in staff after filtering
+            if (!builder.filterCandidates()) {
+                cleanup(); // Clean up what has been constructed
+
+                return -1; // We failed to find a time sig in stack
+            }
+        }
+
+        // Check vertical alignment
+        purgeUnaligned();
+
+        // Check time sig consistency at system level
+        if (checkConsistency()) {
+            discardNeighbors();
+
+            return 0;
+        }
+
+        return -1; // Failed
+    }
+
+    //------------------//
+    // discardNeighbors //
+    //------------------//
+    protected void discardNeighbors ()
+    {
+        final SIGraph sig = system.getSig();
+        final Collection<AbstractTimeInter> times = getTimeInters().values();
+        final Rectangle columnBox = Inters.getBounds(times);
+        final List<Inter> neighbors = sig.inters(new Predicate<Inter>()
+        {
+            @Override
+            public boolean test (Inter inter)
+            {
+                return inter.getBounds().intersects(columnBox)
+                               && !(inter instanceof InterEnsemble);
+            }
+        });
+
+        // Let's not consider our own time items as overlapping neighbors
+        for (AbstractTimeInter time : times) {
+            if (time instanceof TimePairInter) {
+                TimePairInter pair = (TimePairInter) time;
+                neighbors.removeAll(pair.getMembers());
+            }
+
+            neighbors.remove(time);
+        }
+
+        for (AbstractTimeInter time : times) {
+            for (Iterator<Inter> it = neighbors.iterator(); it.hasNext();) {
+                Inter neighbor = it.next();
+
+                if (neighbor.overlaps(time)) {
+                    logger.debug("Deleting time overlapping {}", neighbor);
+                    neighbor.remove();
+                    it.remove();
+                }
+            }
+        }
+    }
+
+    /**
+     * Allocate instance of proper subclass of TimeBuilder
+     *
+     * @param staff the dedicated staff for this builder
+     * @return the created TimeBuilder instance
+     */
+    protected abstract TimeBuilder allocateBuilder (Staff staff);
+
+    //------------------//
+    // checkConsistency //
+    //------------------//
+    /**
+     * Use vertical redundancy within a system column of time signatures to come up
+     * with the best selection.
+     * <p>
+     * The selection is driven from the whole system column point of view, as follows:
+     * <ol>
+     * <li>For each staff, identify all the possible and supported AbstractTimeInter
+     * instances, each with its own grade.</li>
+     * <li>Then for each possible AbstractTimeInter value (called TimeValue), make sure it
+     * appears in each staff as a AbstractTimeInter instance and assign a global grade (as
+     * average of staff-based AbstractTimeInter instances for the same TimeValue).</li>
+     * <li>The best system-based TimeValue is then chosen as THE time signature for this
+     * system column.</li>
+     * <li>All staff non compatible AbstractTimeInter instances are destroyed and the member
+     * numbers that don't belong to the chosen AbstractTimeInter are destroyed.</li>
+     * </ol>
+     *
+     * @return true if OK, false otherwise
+     */
+    protected boolean checkConsistency ()
+    {
+        // Retrieve all time values found, organized by value and staff
+        Map<TimeValue, AbstractTimeInter[]> vectors = getValueVectors();
+        Map<TimeValue, Double> grades = new HashMap<TimeValue, Double>();
+
+        TimeLoop:
+        for (Map.Entry<TimeValue, AbstractTimeInter[]> entry : vectors.entrySet()) {
+            final TimeValue time = entry.getKey();
+            final AbstractTimeInter[] vector = entry.getValue();
+
+            // Check that this time is present in all staves and compute the time mean grade
+            double mean = 0;
+
+            for (Inter inter : vector) {
+                if (inter == null) {
+                    logger.debug(
+                            "System#{} TimeValue {} not found in all staves",
+                            system.getId(),
+                            time);
+
+                    continue TimeLoop;
+                }
+
+                mean += inter.getGrade(); // TODO: use contextual?????
+            }
+
+            mean /= vector.length;
+            grades.put(time, mean);
+        }
+
+        logger.debug("System#{} time sig grades {}", system.getId(), grades);
+
+        // Select the best time value at system level
+        double bestGrade = 0;
+
+        for (Map.Entry<TimeValue, Double> entry : grades.entrySet()) {
+            final double grade = entry.getValue();
+
+            if (grade > bestGrade) {
+                bestGrade = grade;
+                timeValue = entry.getKey();
+            }
+        }
+
+        if (timeValue == null) {
+            return false; // Invalid column
+        }
+
+        // Forward the chosen time to each staff
+        final AbstractTimeInter[] bestVector = vectors.get(timeValue);
+        final List<Staff> staves = system.getStaves();
+
+        for (int is = 0; is < staves.size(); is++) {
+            final Staff staff = staves.get(is);
+
+            if (!staff.isTablature()) {
+                TimeBuilder builder = builders.get(staff);
+                builder.createTimeSig(bestVector[is]);
+                builder.discardOthers();
+            }
+        }
+
+        logger.debug("System#{} TimeSignature: {}", system.getId(), timeValue);
+
+        return true;
+    }
+
+    /**
+     * This is called when we discover that a column of candidate(s) is wrong,
+     * so that all related data inserted in sig is removed.
+     */
+    protected abstract void cleanup ();
+
+    /**
+     * Report the system vector of values for each time value found.
+     * A vector is an array, one element per staff, the element being the staff candidate
+     * AbstractTimeInter for the desired time value, or null if the time value has no acceptable
+     * candidate in this staff.
+     *
+     * @return the system vectors of candidates found, organized per TimeValue
+     */
+    protected Map<TimeValue, AbstractTimeInter[]> getValueVectors ()
+    {
+        // Retrieve all occurrences of time values across staves.
+        final Map<TimeValue, AbstractTimeInter[]> values = new HashMap<>();
+
+        // Loop on system staves
+        final List<Staff> staves = system.getStaves();
+
+        for (int index = 0; index < staves.size(); index++) {
+            final Staff staff = staves.get(index);
+            if (staff.isTablature()) {
+                continue;
+            }
+
+            final TimeBuilder builder = builders.get(staff);
+            final SIGraph sig = builder.sig;
+
+            // Whole candidate signatures, if any, in this staff
+            for (Inter inter : builder.wholes) {
+                AbstractTimeInter whole = (AbstractTimeInter) inter;
+                TimeValue time = whole.getValue();
+                AbstractTimeInter[] vector = values.get(time);
+
+                if (vector == null) {
+                    values.put(time, vector = new AbstractTimeInter[staves.size()]);
+                }
+
+                if ((vector[index] == null) || (inter.getGrade() > vector[index].getGrade())) {
+                    vector[index] = whole;
+                }
+            }
+
+            // Num/Den pair candidate signatures, if any
+            for (Inter nInter : builder.nums) {
+                TimeNumberInter num = (TimeNumberInter) nInter;
+
+                for (Relation rel : sig.getRelations(num, TimeTopBottomRelation.class)) {
+                    TimeNumberInter den = (TimeNumberInter) sig.getOppositeInter(nInter, rel);
+                    TimePairInter pair = TimePairInter.createAdded(num, den);
+                    TimeValue time = pair.getValue();
+                    AbstractTimeInter[] vector = values.get(time);
+
+                    if (vector == null) {
+                        values.put(time, vector = new AbstractTimeInter[staves.size()]);
+                    }
+
+                    if ((vector[index] == null) || (pair.getGrade() > vector[index].getGrade())) {
+                        vector[index] = pair;
+                    }
+                }
+            }
+        }
+
+        return values;
+    }
+
+    /**
+     * Check that all candidates are vertically aligned.
+     * When processing system header, candidates are aligned by construction.
+     * But, outside headers, candidates within the same stack have to be checked for such
+     * alignment.
+     */
+    protected void purgeUnaligned ()
+    {
+        // Void by default
+    }
+
+    //-----------//
+    // Constants //
+    //-----------//
+    private static final class Constants
+            extends ConstantSet
+    {
+
+        private final Scale.Fraction maxDxOffset = new Scale.Fraction(
+                2,
+                "Maximum abscissa shift between deskewed time items in a column");
+    }
+}