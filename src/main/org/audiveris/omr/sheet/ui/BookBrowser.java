--- conflicted
+++ resolved
@@ -1,702 +1,673 @@
-//------------------------------------------------------------------------------------------------//
-//                                                                                                //
-//                                      B o o k B r o w s e r                                     //
-//                                                                                                //
-//------------------------------------------------------------------------------------------------//
-// <editor-fold defaultstate="collapsed" desc="hdr">
-//
-//  Copyright © Audiveris 2019. All rights reserved.
-//
-//  This program is free software: you can redistribute it and/or modify it under the terms of the
-//  GNU Affero General Public License as published by the Free Software Foundation, either version
-//  3 of the License, or (at your option) any later version.
-//
-//  This program is distributed in the hope that it will be useful, but WITHOUT ANY WARRANTY;
-//  without even the implied warranty of MERCHANTABILITY or FITNESS FOR A PARTICULAR PURPOSE.
-//  See the GNU Affero General Public License for more details.
-//
-//  You should have received a copy of the GNU Affero General Public License along with this
-//  program.  If not, see <http://www.gnu.org/licenses/>.
-//------------------------------------------------------------------------------------------------//
-// </editor-fold>
-package org.audiveris.omr.sheet.ui;
-
-import org.audiveris.omr.Main;
-import org.audiveris.omr.constant.Constant;
-import org.audiveris.omr.constant.ConstantSet;
-import org.audiveris.omr.glyph.Glyph;
-import org.audiveris.omr.glyph.GlyphIndex;
-import org.audiveris.omr.glyph.WeakGlyph;
-import org.audiveris.omr.sheet.Book;
-import org.audiveris.omr.sheet.Sheet;
-import org.audiveris.omr.sheet.SheetStub;
-import org.audiveris.omr.sig.SIGraph;
-import org.audiveris.omr.sig.inter.Inter;
-import org.audiveris.omr.sig.relation.Relation;
-import org.audiveris.omr.ui.OmrGui;
-import org.audiveris.omr.ui.selection.LocationEvent;
-import org.audiveris.omr.ui.selection.MouseMovement;
-import org.audiveris.omr.ui.selection.SelectionHint;
-import org.audiveris.omr.util.Dumper;
-import org.audiveris.omr.util.Dumping.PackageRelevance;
-import org.audiveris.omr.util.Dumping.Relevance;
-import org.audiveris.omr.util.Navigable;
-
-import org.jdesktop.application.ResourceMap;
-
-import org.slf4j.Logger;
-import org.slf4j.LoggerFactory;
-
-import java.awt.BorderLayout;
-import java.awt.event.ActionEvent;
-import java.lang.ref.Reference;
-import java.lang.ref.WeakReference;
-import java.lang.reflect.Field;
-import java.util.ArrayList;
-import java.util.Collection;
-import java.util.List;
-import java.util.Map;
-
-import javax.swing.AbstractAction;
-import javax.swing.JButton;
-import javax.swing.JEditorPane;
-import javax.swing.JFrame;
-import javax.swing.JPanel;
-import javax.swing.JScrollPane;
-import javax.swing.JSplitPane;
-import javax.swing.JToolBar;
-import javax.swing.JTree;
-import javax.swing.WindowConstants;
-import javax.swing.event.TreeModelEvent;
-import javax.swing.event.TreeModelListener;
-import javax.swing.event.TreeSelectionEvent;
-import javax.swing.event.TreeSelectionListener;
-import javax.swing.tree.TreeModel;
-import javax.swing.tree.TreePath;
-import javax.swing.tree.TreeSelectionModel;
-
-/**
- * Class {@code BookBrowser} provides a user interface (a frame) where the whole book
- * information can be browsed as a tree.
- *
- * @author Hervé Bitteur
- */
-public class BookBrowser
-{
-
-    private static final Constants constants = new Constants();
-
-    private static final Logger logger = LoggerFactory.getLogger(BookBrowser.class);
-
-    /** The filter for relevant classes and fields. */
-    private static final Relevance filter = new PackageRelevance(Main.class.getPackage());
-
-    /** Concrete UI component. */
-    private final JPanel component;
-
-    /** The right panel for HTML display. */
-    private final JEditorPane htmlPane;
-
-    /** The related book. */
-    private final Book book;
-
-    /** The tree model. */
-    private final Model model;
-
-    /** The enclosing frame. */
-    private JFrame frame;
-
-    /**
-     * Creates a new {@code BookBrowser} object.
-     *
-     * @param book the related book
-     */
-    public BookBrowser (Book book)
-    {
-        this.book = book;
-
-        component = new JPanel();
-
-        // Set up the tree
-        model = new Model(book);
-
-        ///model.addTreeModelListener(new ModelListener()); // Debug
-        /** The tree entity */
-        JTree tree = new JTree(model);
-
-        // Build left-side view
-        JScrollPane treeView = new JScrollPane(tree);
-
-        // Build right-side view
-        htmlPane = new JEditorPane("text/html", "");
-        htmlPane.setEditable(false);
-
-        JScrollPane htmlView = new JScrollPane(htmlPane);
-
-        // Allow only single selections
-        tree.getSelectionModel().setSelectionMode(TreeSelectionModel.SINGLE_TREE_SELECTION);
-
-        // Display lines to explicit relationships
-        tree.putClientProperty("JTree.lineStyle", "Angled");
-
-        // Wire the two views together. Use a selection listener
-        // created with an anonymous inner-class adapter.
-        // Listen for when the selection changes.
-        tree.addTreeSelectionListener(new SelectionListener());
-
-        // To be notified of expansion / collapse actions (debug ...)
-        ///tree.addTreeExpansionListener(new ExpansionListener());
-        // Build split-pane view
-        JSplitPane splitPane = new JSplitPane(JSplitPane.HORIZONTAL_SPLIT, treeView, htmlView);
-        splitPane.setName("treeHtmlSplitPane");
-        splitPane.setContinuousLayout(true);
-        splitPane.setBorder(null);
-        splitPane.setDividerSize(2);
-
-        // Add GUI components
-        component.setLayout(new BorderLayout());
-        component.add("Center", splitPane);
-    }
-
-    //-------//
-    // close //
-    //-------//
-    /**
-     * Close the browser.
-     */
-    public void close ()
-    {
-        if (frame != null) {
-            frame.dispose();
-            frame = null;
-        }
-    }
-
-    //----------//
-    // getFrame //
-    //----------//
-    /**
-     * Report the enclosing frame of this entity
-     *
-     * @return the frame of the score browser
-     */
-    public JFrame getFrame ()
-    {
-        if (frame == null) {
-            // Set up a GUI framework
-            frame = new JFrame();
-            frame.setDefaultCloseOperation(WindowConstants.DISPOSE_ON_CLOSE);
-            frame.setName("BookBrowserFrame");  // For SAF life cycle
-
-            // Add a REFRESH button
-            JToolBar toolBar = new JToolBar(JToolBar.HORIZONTAL);
-            frame.getContentPane().add(toolBar, BorderLayout.NORTH);
-
-            // Set up the views, and display it all
-            JButton refreshButton = new JButton(new AbstractAction()
-            {
-                @Override
-                public void actionPerformed (ActionEvent e)
-                {
-                    refresh();
-                }
-            });
-            refreshButton.setName("refreshButton");
-            toolBar.add(refreshButton);
-            frame.add(component);
-
-            // Resources injection
-            ResourceMap resource = OmrGui.getApplication().getContext().getResourceMap(getClass());
-            resource.injectComponents(frame);
-            frame.setTitle(resource.getString("frameTitleMask", book.getRadix()));
-            frame.setIconImage(OmrGui.getApplication().getMainFrame().getIconImage());
-        }
-
-        return frame;
-    }
-
-    //---------//
-    // refresh //
-    //---------//
-    /**
-     * Refresh the whole display, to be in sync with latest data
-     */
-    public void refresh ()
-    {
-        model.refreshAll();
-    }
-
-    //-------//
-    // Model //
-    //-------//
-    // This adapter converts the current Book into a JTree model.
-    private class Model
-            implements TreeModel
-    {
-
-        private final List<TreeModelListener> listeners = new ArrayList<>();
-
-        private final Book book;
-
-        Model (Book book)
-        {
-            this.book = book;
-        }
-
-        //----------------------//
-        // addTreeModelListener //
-        //----------------------//
-        @Override
-        public void addTreeModelListener (TreeModelListener listener)
-        {
-            if ((listener != null) && !listeners.contains(listener)) {
-                listeners.add(listener);
-            }
-        }
-
-        //----------//
-        // getChild //
-        //----------//
-        @Override
-        public Object getChild (Object parent,
-                                int index)
-        {
-            return getRelevantChildren(parent, null).get(index);
-        }
-
-        //---------------//
-        // getChildCount //
-        //---------------//
-        @Override
-        public int getChildCount (Object parent)
-        {
-            return getRelevantChildren(parent, null).size();
-        }
-
-        //-----------------//
-        // getIndexOfChild //
-        //-----------------//
-        @Override
-        public int getIndexOfChild (Object parent,
-                                    Object child)
-        {
-            return getRelevantChildren(parent, null).indexOf(child);
-        }
-
-        //---------//
-        // getRoot //
-        //---------//
-        @Override
-        public Object getRoot ()
-        {
-            return book;
-        }
-
-        //--------//
-        // isLeaf //
-        //--------//
-        @Override
-        public boolean isLeaf (Object node)
-        {
-            // Determines whether the icon shows up to the left.
-            // Return true for any node with no children
-            return getChildCount(node) == 0;
-        }
-
-        //------------//
-        // refreshAll //
-        //------------//
-        public void refreshAll ()
-        {
-            TreeModelEvent modelEvent = new TreeModelEvent(this, new Object[]{book});
-
-            for (TreeModelListener listener : listeners) {
-                listener.treeStructureChanged(modelEvent);
-            }
-        }
-
-        //-------------//
-        // refreshPath //
-        //-------------//
-        public void refreshPath (TreePath path)
-        {
-            TreeModelEvent modelEvent = new TreeModelEvent(this, path);
-
-            for (TreeModelListener listener : listeners) {
-                listener.treeStructureChanged(modelEvent);
-            }
-        }
-
-        //-------------------------//
-        // removeTreeModelListener //
-        //-------------------------//
-        @Override
-        public void removeTreeModelListener (TreeModelListener listener)
-        {
-            if (listener != null) {
-                listeners.remove(listener);
-            }
-        }
-
-        //---------------------//
-        // valueForPathChanged //
-        //---------------------//
-        @Override
-        public void valueForPathChanged (TreePath path,
-                                         Object newValue)
-        {
-            // Null. We won't be making changes in the GUI.  If we did, we would
-            // ensure the new value was really new and then fire a
-            // TreeNodesChanged event.
-        }
-
-        //---------------------//
-        // getRelevantChildren //
-        //---------------------//
-        /**
-         * Report the list of children of the provided node that are
-         * relevant for display in the tree hierarchy (left pane)
-         *
-<<<<<<< HEAD
-         * @param node the node to investigate
-         * @param sig  for a relation: the originating Inter
-=======
-         * @param node     the node to investigate
-         * @param orgInter for a relation, the originating Inter
->>>>>>> 32231784
-         * @return the list of relevant children
-         */
-        private List<Object> getRelevantChildren (Object node,
-                                                  Inter orgInter)
-        {
-            final List<Object> relevants;
-
-<<<<<<< HEAD
-            // Not found, so let's build it
-=======
->>>>>>> 32231784
-            logger.debug("Retrieving relevants of {} {}", node, node.getClass());
-
-            // Case of Named Collection
-            if (node instanceof NamedCollection) {
-                logger.debug("named collection: " + node);
-                NamedCollection nc = (NamedCollection) node;
-                relevants = new ArrayList<>();
-
-                for (Object n : nc.collection) {
-                    if (isRelevant(n)) {
-                        relevants.add(n);
-                    }
-                }
-
-                logger.debug("{} nb={}", node, relevants.size());
-                return relevants;
-            }
-
-            // Case of Named Data
-            if (node instanceof NamedData) {
-                logger.debug("named data: " + node);
-                NamedData nd = (NamedData) node;
-                relevants = getRelevantChildren(nd.data, nd.orgInter);
-
-                logger.debug("{} nb={}", node, relevants.size());
-                return relevants;
-            }
-
-            ///logger.info("standard node: " + node);
-            Class<?> classe = node.getClass();
-            relevants = new ArrayList<>();
-
-            if (node instanceof Inter) {
-                // Add inter relations first if any
-                Inter inter = (Inter) node;
-                SIGraph sig = inter.getSig();
-
-                for (Relation rel : sig.edgesOf(inter)) {
-                    relevants.add(new NamedData(rel.getClass().getSimpleName(), rel, inter));
-                }
-            } else if (node instanceof Relation) {
-                // Add relation source and target first
-                Relation rel = (Relation) node;
-<<<<<<< HEAD
-                SIGraph sig = orgInter.getSig();
-                Inter source = sig.getEdgeSource(rel);
-                Inter target = sig.getEdgeTarget(rel);
-
-                if (source != orgInter) {
-                    relevants.add(new NamedData("source", source));
-                } else if (!constants.hideOriginatingInter.isSet()) {
-                    relevants.add(new NamedData("(src)", source));
-                }
-
-                if (target != orgInter) {
-                    relevants.add(new NamedData("target", target));
-                } else if (!constants.hideOriginatingInter.isSet()) {
-                    relevants.add(new NamedData("(tgt)", target));
-=======
-
-                if (orgInter != null) {
-                    SIGraph sig = orgInter.getSig();
-                    Inter source = sig.getEdgeSource(rel);
-                    Inter target = sig.getEdgeTarget(rel);
-
-                    if (source != orgInter) {
-                        relevants.add(new NamedData("source", source));
-                    } else if (!constants.hideOriginatingInter.isSet()) {
-                        relevants.add(new NamedData("(src)", source));
-                    }
-
-                    if (target != orgInter) {
-                        relevants.add(new NamedData("target", target));
-                    } else if (!constants.hideOriginatingInter.isSet()) {
-                        relevants.add(new NamedData("(tgt)", target));
-                    }
->>>>>>> 32231784
-                }
-            }
-
-            // Walk up the inheritance tree
-            do {
-                // Browse the declared fields of the class at hand
-                for (Field field : classe.getDeclaredFields()) {
-                    // Skip field if annotated as non navigable
-                    Navigable navigable = field.getAnnotation(Navigable.class);
-
-                    if ((navigable != null) && (navigable.value() == false)) {
-                        logger.debug("non-navigable {}", field);
-                        continue;
-                    }
-
-                    try {
-                        // No static or inner class
-                        if (!filter.isFieldRelevant(field)) {
-                            continue;
-                        }
-
-                        field.setAccessible(true);
-                        Object object = field.get(node);
-
-                        // No null field
-                        if (object == null) {
-                            continue;
-                        }
-
-                        Class<?> objClass = object.getClass();
-
-                        // Skip primitive members
-                        if (objClass.isPrimitive()) {
-                            continue;
-                        }
-
-                        // Special handling of collections
-                        if (object instanceof Collection) {
-                            Collection<?> coll = (Collection<?>) object;
-
-                            if (!coll.isEmpty()) {
-                                relevants.add(new NamedCollection(field.getName(), coll));
-                            }
-
-                            continue;
-                        }
-
-                        // Special handling of Map
-                        if (object instanceof Map) {
-                            Map<?, ?> map = (Map<?, ?>) object;
-
-                            if (!map.isEmpty()) {
-                                relevants.add(new NamedCollection(field.getName(), map.values()));
-                            }
-
-                            continue;
-                        }
-
-                        if (!filter.isClassRelevant(objClass)) {
-                            continue;
-                        }
-
-<<<<<<< HEAD
-=======
-                        // Standard object
->>>>>>> 32231784
-                        relevants.add(new NamedData(field.getName(), object));
-                    } catch (IllegalAccessException |
-                             IllegalArgumentException |
-                             SecurityException ex) {
-                        logger.warn("Error in accessing field", ex);
-                    }
-                }
-
-                // Walk up the inheritance tree
-                classe = classe.getSuperclass();
-            } while (filter.isClassRelevant(classe));
-
-            if (logger.isDebugEnabled()) {
-                logger.debug("{} nb={}", node, relevants.size());
-            }
-
-            return relevants;
-        }
-
-        //------------//
-        // isRelevant //
-        //------------//
-        private boolean isRelevant (Object node)
-        {
-            // We display dummy containers only when they are not empty
-            if (constants.hideEmptyDummies.isSet() && node instanceof NamedCollection) {
-                return getChildCount(node) > 0;
-            } else {
-                if (node instanceof WeakReference) {
-                    return ((WeakReference) node).get() != null;
-                }
-
-                return true;
-            }
-        }
-    }
-
-    //-------------------//
-    // SelectionListener //
-    //-------------------//
-    private class SelectionListener
-            implements TreeSelectionListener
-    {
-
-        @Override
-        public void valueChanged (TreeSelectionEvent e)
-        {
-            try {
-                TreePath p = e.getNewLeadSelectionPath();
-                if (p != null) {
-                    Object obj = p.getLastPathComponent();
-
-                    if (obj instanceof NamedData) {
-                        NamedData nd = (NamedData) obj;
-                        obj = nd.data;
-                    }
-
-                    // Publish selection?
-                    if (obj instanceof Inter) {
-                        Inter inter = (Inter) obj;
-                        SIGraph sig = inter.getSig();
-
-                        if (sig != null) {
-                            sig.publish(inter);
-                        }
-                    } else if (obj instanceof Glyph) {
-                        Glyph glyph = (Glyph) obj;
-                        GlyphIndex index = glyph.getIndex();
-                        index.publish(glyph);
-                    } else if (obj instanceof WeakGlyph) {
-                        WeakGlyph weakGlyph = (WeakGlyph) obj;
-                        Glyph glyph = weakGlyph.get();
-
-                        if (glyph != null) {
-                            GlyphIndex index = glyph.getIndex();
-                            index.publish(glyph);
-                        }
-                    } else {
-                        // Empty selections
-                        StubsController controller = StubsController.getInstance();
-                        SheetStub stub = controller.getSelectedStub();
-
-                        if (stub.hasSheet()) {
-                            Sheet sheet = stub.getSheet();
-                            sheet.getInterIndex().publish(null);
-                            sheet.getGlyphIndex().publish(null);
-                            sheet.getLocationService().publish(
-                                    new LocationEvent(
-                                            this,
-                                            SelectionHint.LOCATION_INIT,
-                                            MouseMovement.PRESSING,
-                                            null));
-                        }
-                    }
-
-                    if (obj instanceof WeakReference) {
-                        Object o = ((Reference) obj).get();
-                        htmlPane.setText(new Dumper.Html(filter, o).toString());
-                    } else {
-                        htmlPane.setText(new Dumper.Html(filter, obj).toString());
-                    }
-                }
-            } catch (Throwable ex) {
-                logger.warn("BookBrowser error: " + ex, ex);
-            }
-        }
-    }
-
-    //-----------//
-    // Constants //
-    //-----------//
-    private static class Constants
-            extends ConstantSet
-    {
-
-        private final Constant.Boolean hideEmptyDummies = new Constant.Boolean(
-                false,
-                "Should we hide empty dummy containers");
-
-        private final Constant.Boolean hideOriginatingInter = new Constant.Boolean(
-                true,
-                "Should we hide the originating inter when expanding a relation?");
-    }
-
-    //-----------------//
-    // NamedCollection //
-    //-----------------//
-    private static class NamedCollection
-    {
-
-        private final String name;
-
-        private final Collection<?> collection;
-
-        NamedCollection (String name,
-                         Collection<?> collection)
-        {
-            this.name = name;
-            this.collection = collection;
-        }
-
-        @Override
-        public String toString ()
-        {
-            return name;
-        }
-    }
-
-    //-----------//
-    // NamedData //
-    //-----------//
-    private static class NamedData
-    {
-
-        private final String name;
-
-        private final Object data;
-
-        private final Inter orgInter;
-
-        NamedData (String name,
-                   Object data,
-                   Inter orgInter)
-        {
-            this.name = name;
-            this.data = data;
-            this.orgInter = orgInter;
-        }
-
-        NamedData (String name,
-                   Object data)
-        {
-            this(name, data, null);
-        }
-
-        @Override
-        public String toString ()
-        {
-            return name + ":" + data;
-        }
-    }
-}
+//------------------------------------------------------------------------------------------------//
+//                                                                                                //
+//                                      B o o k B r o w s e r                                     //
+//                                                                                                //
+//------------------------------------------------------------------------------------------------//
+// <editor-fold defaultstate="collapsed" desc="hdr">
+//
+//  Copyright © Audiveris 2019. All rights reserved.
+//
+//  This program is free software: you can redistribute it and/or modify it under the terms of the
+//  GNU Affero General Public License as published by the Free Software Foundation, either version
+//  3 of the License, or (at your option) any later version.
+//
+//  This program is distributed in the hope that it will be useful, but WITHOUT ANY WARRANTY;
+//  without even the implied warranty of MERCHANTABILITY or FITNESS FOR A PARTICULAR PURPOSE.
+//  See the GNU Affero General Public License for more details.
+//
+//  You should have received a copy of the GNU Affero General Public License along with this
+//  program.  If not, see <http://www.gnu.org/licenses/>.
+//------------------------------------------------------------------------------------------------//
+// </editor-fold>
+package org.audiveris.omr.sheet.ui;
+
+import org.audiveris.omr.Main;
+import org.audiveris.omr.constant.Constant;
+import org.audiveris.omr.constant.ConstantSet;
+import org.audiveris.omr.glyph.Glyph;
+import org.audiveris.omr.glyph.GlyphIndex;
+import org.audiveris.omr.glyph.WeakGlyph;
+import org.audiveris.omr.sheet.Book;
+import org.audiveris.omr.sheet.Sheet;
+import org.audiveris.omr.sheet.SheetStub;
+import org.audiveris.omr.sig.SIGraph;
+import org.audiveris.omr.sig.inter.Inter;
+import org.audiveris.omr.sig.relation.Relation;
+import org.audiveris.omr.ui.OmrGui;
+import org.audiveris.omr.ui.selection.LocationEvent;
+import org.audiveris.omr.ui.selection.MouseMovement;
+import org.audiveris.omr.ui.selection.SelectionHint;
+import org.audiveris.omr.util.Dumper;
+import org.audiveris.omr.util.Dumping.PackageRelevance;
+import org.audiveris.omr.util.Dumping.Relevance;
+import org.audiveris.omr.util.Navigable;
+
+import org.jdesktop.application.ResourceMap;
+
+import org.slf4j.Logger;
+import org.slf4j.LoggerFactory;
+
+import java.awt.BorderLayout;
+import java.awt.event.ActionEvent;
+import java.lang.ref.Reference;
+import java.lang.ref.WeakReference;
+import java.lang.reflect.Field;
+import java.util.ArrayList;
+import java.util.Collection;
+import java.util.List;
+import java.util.Map;
+
+import javax.swing.AbstractAction;
+import javax.swing.JButton;
+import javax.swing.JEditorPane;
+import javax.swing.JFrame;
+import javax.swing.JPanel;
+import javax.swing.JScrollPane;
+import javax.swing.JSplitPane;
+import javax.swing.JToolBar;
+import javax.swing.JTree;
+import javax.swing.WindowConstants;
+import javax.swing.event.TreeModelEvent;
+import javax.swing.event.TreeModelListener;
+import javax.swing.event.TreeSelectionEvent;
+import javax.swing.event.TreeSelectionListener;
+import javax.swing.tree.TreeModel;
+import javax.swing.tree.TreePath;
+import javax.swing.tree.TreeSelectionModel;
+
+/**
+ * Class {@code BookBrowser} provides a user interface (a frame) where the whole book
+ * information can be browsed as a tree.
+ *
+ * @author Hervé Bitteur
+ */
+public class BookBrowser
+{
+
+    private static final Constants constants = new Constants();
+
+    private static final Logger logger = LoggerFactory.getLogger(BookBrowser.class);
+
+    /** The filter for relevant classes and fields. */
+    private static final Relevance filter = new PackageRelevance(Main.class.getPackage());
+
+    /** Concrete UI component. */
+    private final JPanel component;
+
+    /** The right panel for HTML display. */
+    private final JEditorPane htmlPane;
+
+    /** The related book. */
+    private final Book book;
+
+    /** The tree model. */
+    private final Model model;
+
+    /** The enclosing frame. */
+    private JFrame frame;
+
+    /**
+     * Creates a new {@code BookBrowser} object.
+     *
+     * @param book the related book
+     */
+    public BookBrowser (Book book)
+    {
+        this.book = book;
+
+        component = new JPanel();
+
+        // Set up the tree
+        model = new Model(book);
+
+        ///model.addTreeModelListener(new ModelListener()); // Debug
+        /** The tree entity */
+        JTree tree = new JTree(model);
+
+        // Build left-side view
+        JScrollPane treeView = new JScrollPane(tree);
+
+        // Build right-side view
+        htmlPane = new JEditorPane("text/html", "");
+        htmlPane.setEditable(false);
+
+        JScrollPane htmlView = new JScrollPane(htmlPane);
+
+        // Allow only single selections
+        tree.getSelectionModel().setSelectionMode(TreeSelectionModel.SINGLE_TREE_SELECTION);
+
+        // Display lines to explicit relationships
+        tree.putClientProperty("JTree.lineStyle", "Angled");
+
+        // Wire the two views together. Use a selection listener
+        // created with an anonymous inner-class adapter.
+        // Listen for when the selection changes.
+        tree.addTreeSelectionListener(new SelectionListener());
+
+        // To be notified of expansion / collapse actions (debug ...)
+        ///tree.addTreeExpansionListener(new ExpansionListener());
+        // Build split-pane view
+        JSplitPane splitPane = new JSplitPane(JSplitPane.HORIZONTAL_SPLIT, treeView, htmlView);
+        splitPane.setName("treeHtmlSplitPane");
+        splitPane.setContinuousLayout(true);
+        splitPane.setBorder(null);
+        splitPane.setDividerSize(2);
+
+        // Add GUI components
+        component.setLayout(new BorderLayout());
+        component.add("Center", splitPane);
+    }
+
+    //-------//
+    // close //
+    //-------//
+    /**
+     * Close the browser.
+     */
+    public void close ()
+    {
+        if (frame != null) {
+            frame.dispose();
+            frame = null;
+        }
+    }
+
+    //----------//
+    // getFrame //
+    //----------//
+    /**
+     * Report the enclosing frame of this entity
+     *
+     * @return the frame of the score browser
+     */
+    public JFrame getFrame ()
+    {
+        if (frame == null) {
+            // Set up a GUI framework
+            frame = new JFrame();
+            frame.setDefaultCloseOperation(WindowConstants.DISPOSE_ON_CLOSE);
+            frame.setName("BookBrowserFrame");  // For SAF life cycle
+
+            // Add a REFRESH button
+            JToolBar toolBar = new JToolBar(JToolBar.HORIZONTAL);
+            frame.getContentPane().add(toolBar, BorderLayout.NORTH);
+
+            // Set up the views, and display it all
+            JButton refreshButton = new JButton(new AbstractAction()
+            {
+                @Override
+                public void actionPerformed (ActionEvent e)
+                {
+                    refresh();
+                }
+            });
+            refreshButton.setName("refreshButton");
+            toolBar.add(refreshButton);
+            frame.add(component);
+
+            // Resources injection
+            ResourceMap resource = OmrGui.getApplication().getContext().getResourceMap(getClass());
+            resource.injectComponents(frame);
+            frame.setTitle(resource.getString("frameTitleMask", book.getRadix()));
+            frame.setIconImage(OmrGui.getApplication().getMainFrame().getIconImage());
+        }
+
+        return frame;
+    }
+
+    //---------//
+    // refresh //
+    //---------//
+    /**
+     * Refresh the whole display, to be in sync with latest data
+     */
+    public void refresh ()
+    {
+        model.refreshAll();
+    }
+
+    //-------//
+    // Model //
+    //-------//
+    // This adapter converts the current Book into a JTree model.
+    private class Model
+            implements TreeModel
+    {
+
+        private final List<TreeModelListener> listeners = new ArrayList<>();
+
+        private final Book book;
+
+        Model (Book book)
+        {
+            this.book = book;
+        }
+
+        //----------------------//
+        // addTreeModelListener //
+        //----------------------//
+        @Override
+        public void addTreeModelListener (TreeModelListener listener)
+        {
+            if ((listener != null) && !listeners.contains(listener)) {
+                listeners.add(listener);
+            }
+        }
+
+        //----------//
+        // getChild //
+        //----------//
+        @Override
+        public Object getChild (Object parent,
+                                int index)
+        {
+            return getRelevantChildren(parent, null).get(index);
+        }
+
+        //---------------//
+        // getChildCount //
+        //---------------//
+        @Override
+        public int getChildCount (Object parent)
+        {
+            return getRelevantChildren(parent, null).size();
+        }
+
+        //-----------------//
+        // getIndexOfChild //
+        //-----------------//
+        @Override
+        public int getIndexOfChild (Object parent,
+                                    Object child)
+        {
+            return getRelevantChildren(parent, null).indexOf(child);
+        }
+
+        //---------//
+        // getRoot //
+        //---------//
+        @Override
+        public Object getRoot ()
+        {
+            return book;
+        }
+
+        //--------//
+        // isLeaf //
+        //--------//
+        @Override
+        public boolean isLeaf (Object node)
+        {
+            // Determines whether the icon shows up to the left.
+            // Return true for any node with no children
+            return getChildCount(node) == 0;
+        }
+
+        //------------//
+        // refreshAll //
+        //------------//
+        public void refreshAll ()
+        {
+            TreeModelEvent modelEvent = new TreeModelEvent(this, new Object[]{book});
+
+            for (TreeModelListener listener : listeners) {
+                listener.treeStructureChanged(modelEvent);
+            }
+        }
+
+        //-------------//
+        // refreshPath //
+        //-------------//
+        public void refreshPath (TreePath path)
+        {
+            TreeModelEvent modelEvent = new TreeModelEvent(this, path);
+
+            for (TreeModelListener listener : listeners) {
+                listener.treeStructureChanged(modelEvent);
+            }
+        }
+
+        //-------------------------//
+        // removeTreeModelListener //
+        //-------------------------//
+        @Override
+        public void removeTreeModelListener (TreeModelListener listener)
+        {
+            if (listener != null) {
+                listeners.remove(listener);
+            }
+        }
+
+        //---------------------//
+        // valueForPathChanged //
+        //---------------------//
+        @Override
+        public void valueForPathChanged (TreePath path,
+                                         Object newValue)
+        {
+            // Null. We won't be making changes in the GUI.  If we did, we would
+            // ensure the new value was really new and then fire a
+            // TreeNodesChanged event.
+        }
+
+        //---------------------//
+        // getRelevantChildren //
+        //---------------------//
+        /**
+         * Report the list of children of the provided node that are
+         * relevant for display in the tree hierarchy (left pane)
+         *
+         * @param node     the node to investigate
+         * @param orgInter for a relation, the originating Inter
+         * @return the list of relevant children
+         */
+        private List<Object> getRelevantChildren (Object node,
+                                                  Inter orgInter)
+        {
+            final List<Object> relevants;
+
+            logger.debug("Retrieving relevants of {} {}", node, node.getClass());
+
+            // Case of Named Collection
+            if (node instanceof NamedCollection) {
+                logger.debug("named collection: " + node);
+                NamedCollection nc = (NamedCollection) node;
+                relevants = new ArrayList<>();
+
+                for (Object n : nc.collection) {
+                    if (isRelevant(n)) {
+                        relevants.add(n);
+                    }
+                }
+
+                logger.debug("{} nb={}", node, relevants.size());
+                return relevants;
+            }
+
+            // Case of Named Data
+            if (node instanceof NamedData) {
+                logger.debug("named data: " + node);
+                NamedData nd = (NamedData) node;
+                relevants = getRelevantChildren(nd.data, nd.orgInter);
+
+                logger.debug("{} nb={}", node, relevants.size());
+                return relevants;
+            }
+
+            ///logger.info("standard node: " + node);
+            Class<?> classe = node.getClass();
+            relevants = new ArrayList<>();
+
+            if (node instanceof Inter) {
+                // Add inter relations first if any
+                Inter inter = (Inter) node;
+                SIGraph sig = inter.getSig();
+
+                for (Relation rel : sig.edgesOf(inter)) {
+                    relevants.add(new NamedData(rel.getClass().getSimpleName(), rel, inter));
+                }
+            } else if (node instanceof Relation) {
+                // Add relation source and target first
+                Relation rel = (Relation) node;
+
+                if (orgInter != null) {
+                    SIGraph sig = orgInter.getSig();
+                    Inter source = sig.getEdgeSource(rel);
+                    Inter target = sig.getEdgeTarget(rel);
+
+                    if (source != orgInter) {
+                        relevants.add(new NamedData("source", source));
+                    } else if (!constants.hideOriginatingInter.isSet()) {
+                        relevants.add(new NamedData("(src)", source));
+                    }
+
+                    if (target != orgInter) {
+                        relevants.add(new NamedData("target", target));
+                    } else if (!constants.hideOriginatingInter.isSet()) {
+                        relevants.add(new NamedData("(tgt)", target));
+                    }
+                }
+            }
+
+            // Walk up the inheritance tree
+            do {
+                // Browse the declared fields of the class at hand
+                for (Field field : classe.getDeclaredFields()) {
+                    // Skip field if annotated as non navigable
+                    Navigable navigable = field.getAnnotation(Navigable.class);
+
+                    if ((navigable != null) && (navigable.value() == false)) {
+                        logger.debug("non-navigable {}", field);
+                        continue;
+                    }
+
+                    try {
+                        // No static or inner class
+                        if (!filter.isFieldRelevant(field)) {
+                            continue;
+                        }
+
+                        field.setAccessible(true);
+                        Object object = field.get(node);
+
+                        // No null field
+                        if (object == null) {
+                            continue;
+                        }
+
+                        Class<?> objClass = object.getClass();
+
+                        // Skip primitive members
+                        if (objClass.isPrimitive()) {
+                            continue;
+                        }
+
+                        // Special handling of collections
+                        if (object instanceof Collection) {
+                            Collection<?> coll = (Collection<?>) object;
+
+                            if (!coll.isEmpty()) {
+                                relevants.add(new NamedCollection(field.getName(), coll));
+                            }
+
+                            continue;
+                        }
+
+                        // Special handling of Map
+                        if (object instanceof Map) {
+                            Map<?, ?> map = (Map<?, ?>) object;
+
+                            if (!map.isEmpty()) {
+                                relevants.add(new NamedCollection(field.getName(), map.values()));
+                            }
+
+                            continue;
+                        }
+
+                        if (!filter.isClassRelevant(objClass)) {
+                            continue;
+                        }
+
+                        // Standard object
+                        relevants.add(new NamedData(field.getName(), object));
+                    } catch (IllegalAccessException |
+                             IllegalArgumentException |
+                             SecurityException ex) {
+                        logger.warn("Error in accessing field", ex);
+                    }
+                }
+
+                // Walk up the inheritance tree
+                classe = classe.getSuperclass();
+            } while (filter.isClassRelevant(classe));
+
+            if (logger.isDebugEnabled()) {
+                logger.debug("{} nb={}", node, relevants.size());
+            }
+
+            return relevants;
+        }
+
+        //------------//
+        // isRelevant //
+        //------------//
+        private boolean isRelevant (Object node)
+        {
+            // We display dummy containers only when they are not empty
+            if (constants.hideEmptyDummies.isSet() && node instanceof NamedCollection) {
+                return getChildCount(node) > 0;
+            } else {
+                if (node instanceof WeakReference) {
+                    return ((WeakReference) node).get() != null;
+                }
+
+                return true;
+            }
+        }
+    }
+
+    //-------------------//
+    // SelectionListener //
+    //-------------------//
+    private class SelectionListener
+            implements TreeSelectionListener
+    {
+
+        @Override
+        public void valueChanged (TreeSelectionEvent e)
+        {
+            try {
+                TreePath p = e.getNewLeadSelectionPath();
+                if (p != null) {
+                    Object obj = p.getLastPathComponent();
+
+                    if (obj instanceof NamedData) {
+                        NamedData nd = (NamedData) obj;
+                        obj = nd.data;
+                    }
+
+                    // Publish selection?
+                    if (obj instanceof Inter) {
+                        Inter inter = (Inter) obj;
+                        SIGraph sig = inter.getSig();
+
+                        if (sig != null) {
+                            sig.publish(inter);
+                        }
+                    } else if (obj instanceof Glyph) {
+                        Glyph glyph = (Glyph) obj;
+                        GlyphIndex index = glyph.getIndex();
+                        index.publish(glyph);
+                    } else if (obj instanceof WeakGlyph) {
+                        WeakGlyph weakGlyph = (WeakGlyph) obj;
+                        Glyph glyph = weakGlyph.get();
+
+                        if (glyph != null) {
+                            GlyphIndex index = glyph.getIndex();
+                            index.publish(glyph);
+                        }
+                    } else {
+                        // Empty selections
+                        StubsController controller = StubsController.getInstance();
+                        SheetStub stub = controller.getSelectedStub();
+
+                        if (stub.hasSheet()) {
+                            Sheet sheet = stub.getSheet();
+                            sheet.getInterIndex().publish(null);
+                            sheet.getGlyphIndex().publish(null);
+                            sheet.getLocationService().publish(
+                                    new LocationEvent(
+                                            this,
+                                            SelectionHint.LOCATION_INIT,
+                                            MouseMovement.PRESSING,
+                                            null));
+                        }
+                    }
+
+                    if (obj instanceof WeakReference) {
+                        Object o = ((Reference) obj).get();
+                        htmlPane.setText(new Dumper.Html(filter, o).toString());
+                    } else {
+                        htmlPane.setText(new Dumper.Html(filter, obj).toString());
+                    }
+                }
+            } catch (Throwable ex) {
+                logger.warn("BookBrowser error: " + ex, ex);
+            }
+        }
+    }
+
+    //-----------//
+    // Constants //
+    //-----------//
+    private static class Constants
+            extends ConstantSet
+    {
+
+        private final Constant.Boolean hideEmptyDummies = new Constant.Boolean(
+                false,
+                "Should we hide empty dummy containers");
+
+        private final Constant.Boolean hideOriginatingInter = new Constant.Boolean(
+                true,
+                "Should we hide the originating inter when expanding a relation?");
+    }
+
+    //-----------------//
+    // NamedCollection //
+    //-----------------//
+    private static class NamedCollection
+    {
+
+        private final String name;
+
+        private final Collection<?> collection;
+
+        NamedCollection (String name,
+                         Collection<?> collection)
+        {
+            this.name = name;
+            this.collection = collection;
+        }
+
+        @Override
+        public String toString ()
+        {
+            return name;
+        }
+    }
+
+    //-----------//
+    // NamedData //
+    //-----------//
+    private static class NamedData
+    {
+
+        private final String name;
+
+        private final Object data;
+
+        private final Inter orgInter;
+
+        NamedData (String name,
+                   Object data,
+                   Inter orgInter)
+        {
+            this.name = name;
+            this.data = data;
+            this.orgInter = orgInter;
+        }
+
+        NamedData (String name,
+                   Object data)
+        {
+            this(name, data, null);
+        }
+
+        @Override
+        public String toString ()
+        {
+            return name + ":" + data;
+        }
+    }
+}