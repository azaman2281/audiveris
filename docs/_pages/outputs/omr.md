--- conflicted
+++ resolved
@@ -1,169 +1,162 @@
----
-layout: default
-title: .omr
-grand_parent: References
-parent: Outputs
-nav_order: 3
----
-## .omr files
-
-A `.omr` file is Audiveris project file for a given image(s) input file (book).
-
-It gathers all OMR information related to a given *Book*, including its contained *Sheet* instances.
-
-The project file is merely the result of the XML marshalling of a book and its sheets, so there
-is no logical difference in the project structure in memory and on disk.
-In memory there are a few additional transient variables, meant only for processing speedup.
-
-This identical structuring between memory and disk allows the gradual processing of books of any size,
-since data can be continuously saved to (and restored from) disk while sheets are being processed.
-
-All other Audiveris outputs derive from this project data.
-
-### File structure
-
-The internal project structure is specific to Audiveris software but, as opposed to commercial
-software, it is not opaque and is meant for public access, either via Audiveris API or by direct
-access to project XML fragments.
-
-The file is a collection of XML files gathered into a **Zip** archive, whose content can be easily
-browsed (and even modified -- *at your own risk!...*) via any Zip reader or editor.
-
-![](../assets/images/book_izarc.png)
-
-The picture above is a Zip view on a 2-sheet book (Dichterliebe01.omr example).   
-Here below is the same example, presented as a tree:
-
-```
-├── book.xml
-├── sheet#1
-│   ├── BINARY.png
-│   └── sheet#1.xml
-└── sheet#2
-    ├── BINARY.png
-    └── sheet#2.xml
-```
-
-As you can see, we have in this `.omr` file example:
-- A single `book.xml` file
-- One `sheet#N` subfolder for each sheet in the book, which here contains:
-  - A `BINARY.png` file
-  - A `sheet#N.xml`file
-
-Beyond this small example, here below are all the possible file kinds:
-
-| File Name                              | Content                                  |
-| :----------------------------------    | :--------------------------------------- |
-| `book.xml`                             | Skeleton of book hierarchy               |
-| sheet#N/                               | Specific folder for sheet #N             |
-| sheet#N/`BINARY.png`                   | Black and white image of sheet #N        |
-| sheet#N/`GRAY.png`                     | Gray image of sheet #N                   |
-| sheet#N/`HEAD_SPOTS.png`               | Head spots image for sheet #N            |
-| sheet#N/`sheet#N.xml`                  | OMR details for sheet #N                 |
-
-You may have noticed two files that did not appear in our small example,
-namely `GRAY.png` and `HEAD_SPOTS.png`:
-
-- `GRAY.png` image is built from the sheet original input image (which may be a colored image,
-  perhaps with an alpha channel) and results in pixel gray values.  
-  The `BINARY` step processes this gray image to produce the black and white `BINARY.png` image,
-  which is needed by all subsequent steps.
-  By default, the gray image is then discarded.   
-  One case where the `GRAY.png` image would still be useful is when the user would want to modify
-  the image geometry, typically by rotating or de-warping
-  -- features not yet provided as of this writing.
-  In that case, quality would be better preserved when operating on gray rather than binary image.
-- `HEAD_SPOTS.png` image is a temporary information carried over from `BEAMS` step to `HEADS` step.
-It takes advantage of the image processing performed during the `BEAMS` step to provide the
-image areas (spots) where black heads are likely to be recognized.  
-This image is discarded at the end of `HEADS` step.
-
-### <a name="memory-constraint"></a>Memory constraint
-
-To be able to handle books with more than a few sheets, Audiveris keeps book top data in memory,
-while sheet "details" are loaded only when they are really needed.
-
-In terms of project file, this means that the `book.xml` part is kept in memory until the book is
-closed, while the various `sheet#N/BINARY.png` and `sheet#N/sheet#N.xml` are loaded on demand.
-
-So, the physical and logical containments are implemented as follows:
-
-* A `Book` does not directly contain `Sheet` instances but only a sequence of **SheetStub**
-instances (or Stub for short) with a one-to-one relationship between `SheetStub` and `Sheet`.
-* In a similar manner, a `Score` actually contains **PageRef** instances which refer to `Page`
-instances.
-
-<<<<<<< HEAD
-In the following class diagram, physical entities are displayed in blue, and logical entities in
-yellow.
-
-![](https://github.com/Audiveris/docs/raw/master/images/Book.png)
-=======
-In the following class diagram, physical entities are displayed in blue,
-and logical entities in yellow.
-
-![](../assets/images/Book-vs-Sheet.png)
->>>>>>> 7cd8da07
-
-On the left side, the `book.xml` artifact represents the content of the *book.xml* part within an
-Audiveris project file, and is kept in memory.
-Note that the `Score` and `PageRef` instances can exist only when `GRID` step has been reached on
-(some sheets of) the book.
-
-On the right side, the `sheet#N.xml` artifact represents one sheet (perhaps among others), pointed
-to from *book.xml*, and is not necessarily in memory.
-
-[NOTA: Just to avoid endless clashes with Java predefined `System` class, we have chosen `SystemInfo`
-as the class name to represent a music **system**]
-
-### Schemas documentation
-
-We wanted to make `.omr` file  as open as possible to let end-users and developers use directly
-this file for any purpose compliant with Audiveris AGPL license.
-
-To this end, we have developed a specific documentation set.   
-For each of the two kinds of XML files (`book.xml` and `sheet#N.xml`) we provide:
-
-1. The corresponding formal schema description as a `.xsd` file.  
-    This `.xsd` file can be further used to automatically:
-     - Generate a binding between the XML file and a coding language such as Java.
-     - Validate the XML file produced by another source such as a test program.
-2. The corresponding schema documentation as a `.html` file meant for a human reader.
-    It documents the various elements and attributes of the XML hierarchy,
-    augmented by JavaDoc annotations from Audiveris source code.
-
-Since Audiveris 5.3, the Split & Merge feature can accept play-list definitions created via
-Audiveris UI or provided as XML files created by any plain text editor.   
-Consequently, we provide an additional `.xsd` + `.html` pair, this time for a `playlist.xml` file.
-
-#### Documentation distribution
-
-We could not integrate the schemas documentation set into Audiveris HandBook on GitHub Pages.   
-Please tell us if we are wrong, but we could not use GitHub Pages for two reasons:
-- Putting large `.html` files under GitHub Pages source control would be an awful waste of resources
-- GitHub Pages would serve these `.html` files with incorrect mime type.   
-  They would be served as plain text files, preventing suitable rendering by any web browser.
-
-So, for the time being, Audiveris schemas documentation is packed as a ZIP archive and simply
-published side by side with most recent releases available on
-[Audiveris Releases](https://github.com/Audiveris/audiveris/releases) section
-at GitHub site.
-Typical file name is `Audiveris_Schemas_Doc-X.Y.Z.zip`, where X.Y.Z is the precise release version.
-
-For example, here is the content of a recent version:
-
-![](../assets/images/schemas_doc_zip.png)
-
-You can simply download and expand this ZIP archive locally, to get an easy access to its content.
-
-- The `.xsd` files are available for a picking.
-
-- The HTML documentation can be browsed from the `index.html` root file.
-  The various HTML pieces use links to images stored in the `doc-files` sub-folder.
-
-
-#### Documentation generation
-
-If, as a developer, you want to (re-)generate this documentation set on your own, please refer to
-[Building Schemas Documentation](https://github.com/Audiveris/audiveris/wiki/Schemas-Documentation)
-article in Audiveris Wiki.
+---
+layout: default
+title: .omr
+grand_parent: References
+parent: Outputs
+nav_order: 3
+---
+## .omr files
+
+A `.omr` file is Audiveris project file for a given image(s) input file (book).
+
+It gathers all OMR information related to a given *Book*, including its contained *Sheet* instances.
+
+The project file is merely the result of the XML marshalling of a book and its sheets, so there
+is no logical difference in the project structure in memory and on disk.
+In memory there are a few additional transient variables, meant only for processing speedup.
+
+This identical structuring between memory and disk allows the gradual processing of books of any size,
+since data can be continuously saved to (and restored from) disk while sheets are being processed.
+
+All other Audiveris outputs derive from this project data.
+
+### File structure
+
+The internal project structure is specific to Audiveris software but, as opposed to commercial
+software, it is not opaque and is meant for public access, either via Audiveris API or by direct
+access to project XML fragments.
+
+The file is a collection of XML files gathered into a **Zip** archive, whose content can be easily
+browsed (and even modified -- *at your own risk!...*) via any Zip reader or editor.
+
+![](../assets/images/book_izarc.png)
+
+The picture above is a Zip view on a 2-sheet book (Dichterliebe01.omr example).   
+Here below is the same example, presented as a tree:
+
+```
+├── book.xml
+├── sheet#1
+│   ├── BINARY.png
+│   └── sheet#1.xml
+└── sheet#2
+    ├── BINARY.png
+    └── sheet#2.xml
+```
+
+As you can see, we have in this `.omr` file example:
+- A single `book.xml` file
+- One `sheet#N` subfolder for each sheet in the book, which here contains:
+  - A `BINARY.png` file
+  - A `sheet#N.xml`file
+
+Beyond this small example, here below are all the possible file kinds:
+
+| File Name                              | Content                                  |
+| :----------------------------------    | :--------------------------------------- |
+| `book.xml`                             | Skeleton of book hierarchy               |
+| sheet#N/                               | Specific folder for sheet #N             |
+| sheet#N/`BINARY.png`                   | Black and white image of sheet #N        |
+| sheet#N/`GRAY.png`                     | Gray image of sheet #N                   |
+| sheet#N/`HEAD_SPOTS.png`               | Head spots image for sheet #N            |
+| sheet#N/`sheet#N.xml`                  | OMR details for sheet #N                 |
+
+You may have noticed two files that did not appear in our small example,
+namely `GRAY.png` and `HEAD_SPOTS.png`:
+
+- `GRAY.png` image is built from the sheet original input image (which may be a colored image,
+  perhaps with an alpha channel) and results in pixel gray values.  
+  The `BINARY` step processes this gray image to produce the black and white `BINARY.png` image,
+  which is needed by all subsequent steps.
+  By default, the gray image is then discarded.   
+  One case where the `GRAY.png` image would still be useful is when the user would want to modify
+  the image geometry, typically by rotating or de-warping
+  -- features not yet provided as of this writing.
+  In that case, quality would be better preserved when operating on gray rather than binary image.
+- `HEAD_SPOTS.png` image is a temporary information carried over from `BEAMS` step to `HEADS` step.
+It takes advantage of the image processing performed during the `BEAMS` step to provide the
+image areas (spots) where black heads are likely to be recognized.  
+This image is discarded at the end of `HEADS` step.
+
+### <a name="memory-constraint"></a>Memory constraint
+
+To be able to handle books with more than a few sheets, Audiveris keeps book top data in memory,
+while sheet "details" are loaded only when they are really needed.
+
+In terms of project file, this means that the `book.xml` part is kept in memory until the book is
+closed, while the various `sheet#N/BINARY.png` and `sheet#N/sheet#N.xml` are loaded on demand.
+
+So, the physical and logical containments are implemented as follows:
+
+* A `Book` does not directly contain `Sheet` instances but only a sequence of **SheetStub**
+instances (or Stub for short) with a one-to-one relationship between `SheetStub` and `Sheet`.
+* In a similar manner, a `Score` actually contains **PageRef** instances which refer to `Page`
+instances.
+
+In the following class diagram, physical entities are displayed in blue,
+and logical entities in yellow.
+
+![](../assets/images/Book-vs-Sheet.png)
+
+On the left side, the `book.xml` artifact represents the content of the *book.xml* part within an
+Audiveris project file, and is kept in memory.
+Note that the `Score` and `PageRef` instances can exist only when `GRID` step has been reached on
+(some sheets of) the book.
+
+On the right side, the `sheet#N.xml` artifact represents one sheet (perhaps among others), pointed
+to from *book.xml*, and is not necessarily in memory.
+
+[NOTA: Just to avoid endless clashes with Java predefined `System` class, we have chosen `SystemInfo`
+as the class name to represent a music **system**]
+
+### Schemas documentation
+
+We wanted to make `.omr` file  as open as possible to let end-users and developers use directly
+this file for any purpose compliant with Audiveris AGPL license.
+
+To this end, we have developed a specific documentation set.   
+For each of the two kinds of XML files (`book.xml` and `sheet#N.xml`) we provide:
+
+1. The corresponding formal schema description as a `.xsd` file.  
+    This `.xsd` file can be further used to automatically:
+     - Generate a binding between the XML file and a coding language such as Java.
+     - Validate the XML file produced by another source such as a test program.
+2. The corresponding schema documentation as a `.html` file meant for a human reader.
+    It documents the various elements and attributes of the XML hierarchy,
+    augmented by JavaDoc annotations from Audiveris source code.
+
+Since Audiveris 5.3, the Split & Merge feature can accept play-list definitions created via
+Audiveris UI or provided as XML files created by any plain text editor.   
+Consequently, we provide an additional `.xsd` + `.html` pair, this time for a `playlist.xml` file.
+
+#### Documentation distribution
+
+We could not integrate the schemas documentation set into Audiveris HandBook on GitHub Pages.   
+Please tell us if we are wrong, but we could not use GitHub Pages for two reasons:
+- Putting large `.html` files under GitHub Pages source control would be an awful waste of resources
+- GitHub Pages would serve these `.html` files with incorrect mime type.   
+  They would be served as plain text files, preventing suitable rendering by any web browser.
+
+So, for the time being, Audiveris schemas documentation is packed as a ZIP archive and simply
+published side by side with most recent releases available on
+[Audiveris Releases](https://github.com/Audiveris/audiveris/releases) section
+at GitHub site.
+Typical file name is `Audiveris_Schemas_Doc-X.Y.Z.zip`, where X.Y.Z is the precise release version.
+
+For example, here is the content of a recent version:
+
+![](../assets/images/schemas_doc_zip.png)
+
+You can simply download and expand this ZIP archive locally, to get an easy access to its content.
+
+- The `.xsd` files are available for a picking.
+
+- The HTML documentation can be browsed from the `index.html` root file.
+  The various HTML pieces use links to images stored in the `doc-files` sub-folder.
+
+
+#### Documentation generation
+
+If, as a developer, you want to (re-)generate this documentation set on your own, please refer to
+[Building Schemas Documentation](https://github.com/Audiveris/audiveris/wiki/Schemas-Documentation)
+article in Audiveris Wiki.