--- conflicted
+++ resolved
@@ -1,211 +1,199 @@
----
-layout: default
-title: Inter Editors
-parent: References
-nav_order: 0
----
-
-## Inter Editors
-{: .no_toc }
-
-This reference chapter gathers the description of all Inter editors variants,
-especially regarding the role and potential move of its handles.  
-It also presents the two variants (Lines and Global) of Staff editor,
-even though -- strictly speaking -- a Staff is not an Inter.
-
----
-Table of contents (editors are presented in alphabetical order)
-{: .no_toc .text-delta }
-
-1. TOC
-{:toc}
----
-
-### Default editor
-
-The default editor applies to every Inter class, for example the augmentation dot class here below,
-unless a more specific editor is defined for the Inter class at hand.
-
-![](../assets/images/aug_dot_edited.png)
-
-The default editor provides only one handle located at Inter center.
-This very basic editor allows to move the Inter in any direction, but provides no way to resize it.
-
-The involved relations if any -- like the "_Augmentation_" relation between the note head and the
-augmentation dot in this example -- are dynamically updated while the Inter is being moved.
-
-![](../assets/images/aug_dot_edited_2.png)
-Here, we have moved the augmentation dot one line below and the relation is
-kept with the augmented note.
-
-![](../assets/images/aug_dot_edited_3.png)
-Here, we are currently located too far from the note and the relation disappears.
-
-The next sections describe all specific editors, listed in alphabetical order.
-
-### Barline/Bracket editor
-
-![](../assets/images/barline_edited.png)
-
-A Barline can move only horizontally, and can't be resized, because it is **snapped** to
-staff height.
-
-(In Audiveris data model, a Barline goes from staff top line to staff bottom line.
-Aligned barlines from different staves are often connected by so-called "Connectors").
-
-The same editor applies to Bracket as well.
-
-### Brace editor
-
-![](../assets/images/brace_edited.png)
-
-* Center handle shifts the brace in any direction,
-* Top and bottom handles resize the brace vertically.
-
-IMPORTANT NOTICE: Shifting or resizing a brace is meant for small adjustments only.  
-If you want to extend or reduce the number of staves embraced by a Brace instance
-(which is a rather heavy operation that impacts the definition of parts within a system),
-this must be done **explicitly** by adding or removing a manual Brace.
-Please refer to [Part merge](part.md) section for such Brace usage.
-
-### Beam editor
-
-![](../assets/images/beam_edited.png)
-
-* Center handle moves the whole beam in any direction.
-* A side handle moves the side in any direction, **snapping** the beam side on any stem nearby.
-
-### Ending editor
-
-![](../assets/images/ending_edited.png)
-
-* Center handle moves the whole ending in any direction
-* A side handle moves the ending side horizontally
-(together with its side leg if any)
-
-### Flag editor
-
-![](../assets/images/flag_edited.png)
-
-The flag editor is another variation of the default editor with its single center handle,
-which here can move **only vertically** along the related stem.
-
-### Head editor
-
-![](../assets/images/head_edited.png)
-
-The note head editor is similar to the default editor, with its single center handle.
-The only difference is that the head being moved is snapped:
-* **Vertically** to the underlying staff lines, or ledger lines
-  (perhaps dynamically created while head is shifted away from staff),
-* **Horizontally** to the stem nearby, if any, on left or right.
-Of course, this does not apply to WHOLE or BREVE shapes since these heads use no stem.
-
-### KeyAlter/Key editor
-
-![](../assets/images/key_alter_edited.png)
-
-The key alter editor allows to move **horizontally** one KeyAlter member of the key signature.
-
-![](../assets/images/key_edited.png)
-
-If the key signature is a whole manual signature (e.g. it has been dropped from the ShapePalette),
-then the editor can shift the **whole key** horizontally.
-
-### Ledger editor
-
-![](../assets/images/ledger_edited.png)
-
-### Multi-measure rest editor
-
-![](../assets/images/multiple_rest_edited.png)
-
-See details in [Multi-measure rest section](../specific/multi_rest.md#edition)
-
-### Octave shift editor
-
-Single-line editor:
-
-![](../assets/images/octave_shift_edited.png)
-
-Multiple-line editor:
-
-![](../assets/images/octave_shift_multiple_edited.png)
-
-See details in [Octave Shift section](../specific/octave_shift.md#edition)
-<<<<<<< HEAD
-
-### Octave shift editor
-
-![](../assets/images/octave_shift_edited.png)
-
-These are the 3 handles available for a simple octave shift.
-
-But more complex actions are possible.   
-Please refer to the dedicated [Octave shift Edition](octave_shift.md#edition) section.
-=======
->>>>>>> 22f6b6d9
-
-### Slur editor
-![](../assets/images/slur_edited.png)
-
-This is the most complex editor:
-* Center handle shifts the whole slur in any direction,
-* A side handle extends the slur side in any direction
-  (together with the related control point),
-* Control handles move their underlying control point,
-* Middle of control segment moves both control points in any direction.
-
-### Staff lines editor
-
-![](../assets/images/staff_lines_edited.png)
-
-All the various lines handles in staff are available for individual vertical dragging.
-
-See Staff Edition [Lines mode](staff_editor.md#lines-mode).
-
-### Staff global editor
-
-![](../assets/images/staff_edited.png)
-
-Handles are located on the staff middle line but they work for all lines as a whole
-(all lines are kept parallel when a handle is moved):
-* Side handles (left and right) can be dragged both vertically and horizontally, thus allowing
- to stretch or shrink the staff.
-* Non-side handles can be dragged only vertically.
-
-
-See Staff Edition [Global mode](staff_editor.md#global-mode).
-
-### Stem/Arpeggiato/Connector editor
-
-![](../assets/images/stem_edited.png)
-
-The editor applies to Stem as well as Arpeggiato and Connector (of barlines or brackets)
-
-### TimeHalf/Time editor
-
-![](../assets/images/time_half_edited.png)
-
-If the time signature was recognized with two separate halves, each of these halves is an inter
-by itself, and can be shifted horizontally only.
-
-![](../assets/images/time_whole_edited.png)
-
-If the time signature is a whole signature then is can be shifted horizontally as a whole.
-
-Note this applies as well to signatures handled globally, such as a manual custom signature
-or even a two-part signature (such as 2/4) if it was recognized globally.
-
-### Wedge editor
-
-![](../assets/images/wedge_edited.png)
-
-The handle on the lower segment allows to increase or decrease the wedge vertical spread.
-
-### Word editor
-
-![](../assets/images/word_edited.png)
-
-* Center handle shifts the word in any direction,
-* Right handle modifies the word dimensions, by increasing or decreasing the font size.
+---
+layout: default
+title: Inter Editors
+parent: References
+nav_order: 0
+---
+
+## Inter Editors
+{: .no_toc }
+
+This reference chapter gathers the description of all Inter editors variants,
+especially regarding the role and potential move of its handles.  
+It also presents the two variants (Lines and Global) of Staff editor,
+even though -- strictly speaking -- a Staff is not an Inter.
+
+---
+Table of contents (editors are presented in alphabetical order)
+{: .no_toc .text-delta }
+
+1. TOC
+{:toc}
+---
+
+### Default editor
+
+The default editor applies to every Inter class, for example the augmentation dot class here below,
+unless a more specific editor is defined for the Inter class at hand.
+
+![](../assets/images/aug_dot_edited.png)
+
+The default editor provides only one handle located at Inter center.
+This very basic editor allows to move the Inter in any direction, but provides no way to resize it.
+
+The involved relations if any -- like the "_Augmentation_" relation between the note head and the
+augmentation dot in this example -- are dynamically updated while the Inter is being moved.
+
+![](../assets/images/aug_dot_edited_2.png)
+Here, we have moved the augmentation dot one line below and the relation is
+kept with the augmented note.
+
+![](../assets/images/aug_dot_edited_3.png)
+Here, we are currently located too far from the note and the relation disappears.
+
+The next sections describe all specific editors, listed in alphabetical order.
+
+### Barline/Bracket editor
+
+![](../assets/images/barline_edited.png)
+
+A Barline can move only horizontally, and can't be resized, because it is **snapped** to
+staff height.
+
+(In Audiveris data model, a Barline goes from staff top line to staff bottom line.
+Aligned barlines from different staves are often connected by so-called "Connectors").
+
+The same editor applies to Bracket as well.
+
+### Brace editor
+
+![](../assets/images/brace_edited.png)
+
+* Center handle shifts the brace in any direction,
+* Top and bottom handles resize the brace vertically.
+
+IMPORTANT NOTICE: Shifting or resizing a brace is meant for small adjustments only.  
+If you want to extend or reduce the number of staves embraced by a Brace instance
+(which is a rather heavy operation that impacts the definition of parts within a system),
+this must be done **explicitly** by adding or removing a manual Brace.
+Please refer to [Part merge](part.md) section for such Brace usage.
+
+### Beam editor
+
+![](../assets/images/beam_edited.png)
+
+* Center handle moves the whole beam in any direction.
+* A side handle moves the side in any direction, **snapping** the beam side on any stem nearby.
+
+### Ending editor
+
+![](../assets/images/ending_edited.png)
+
+* Center handle moves the whole ending in any direction
+* A side handle moves the ending side horizontally
+(together with its side leg if any)
+
+### Flag editor
+
+![](../assets/images/flag_edited.png)
+
+The flag editor is another variation of the default editor with its single center handle,
+which here can move **only vertically** along the related stem.
+
+### Head editor
+
+![](../assets/images/head_edited.png)
+
+The note head editor is similar to the default editor, with its single center handle.
+The only difference is that the head being moved is snapped:
+* **Vertically** to the underlying staff lines, or ledger lines
+  (perhaps dynamically created while head is shifted away from staff),
+* **Horizontally** to the stem nearby, if any, on left or right.
+Of course, this does not apply to WHOLE or BREVE shapes since these heads use no stem.
+
+### KeyAlter/Key editor
+
+![](../assets/images/key_alter_edited.png)
+
+The key alter editor allows to move **horizontally** one KeyAlter member of the key signature.
+
+![](../assets/images/key_edited.png)
+
+If the key signature is a whole manual signature (e.g. it has been dropped from the ShapePalette),
+then the editor can shift the **whole key** horizontally.
+
+### Ledger editor
+
+![](../assets/images/ledger_edited.png)
+
+### Multi-measure rest editor
+
+![](../assets/images/multiple_rest_edited.png)
+
+See details in [Multi-measure rest section](../specific/multi_rest.md#edition)
+
+### Octave shift editor
+
+Single-line editor:
+
+![](../assets/images/octave_shift_edited.png)
+
+Multiple-line editor:
+
+![](../assets/images/octave_shift_multiple_edited.png)
+
+See details in [Octave Shift section](../specific/octave_shift.md#edition)
+
+### Slur editor
+![](../assets/images/slur_edited.png)
+
+This is the most complex editor:
+* Center handle shifts the whole slur in any direction,
+* A side handle extends the slur side in any direction
+  (together with the related control point),
+* Control handles move their underlying control point,
+* Middle of control segment moves both control points in any direction.
+
+### Staff lines editor
+
+![](../assets/images/staff_lines_edited.png)
+
+All the various lines handles in staff are available for individual vertical dragging.
+
+See Staff Edition [Lines mode](staff_editor.md#lines-mode).
+
+### Staff global editor
+
+![](../assets/images/staff_edited.png)
+
+Handles are located on the staff middle line but they work for all lines as a whole
+(all lines are kept parallel when a handle is moved):
+* Side handles (left and right) can be dragged both vertically and horizontally, thus allowing
+ to stretch or shrink the staff.
+* Non-side handles can be dragged only vertically.
+
+
+See Staff Edition [Global mode](staff_editor.md#global-mode).
+
+### Stem/Arpeggiato/Connector editor
+
+![](../assets/images/stem_edited.png)
+
+The editor applies to Stem as well as Arpeggiato and Connector (of barlines or brackets)
+
+### TimeHalf/Time editor
+
+![](../assets/images/time_half_edited.png)
+
+If the time signature was recognized with two separate halves, each of these halves is an inter
+by itself, and can be shifted horizontally only.
+
+![](../assets/images/time_whole_edited.png)
+
+If the time signature is a whole signature then is can be shifted horizontally as a whole.
+
+Note this applies as well to signatures handled globally, such as a manual custom signature
+or even a two-part signature (such as 2/4) if it was recognized globally.
+
+### Wedge editor
+
+![](../assets/images/wedge_edited.png)
+
+The handle on the lower segment allows to increase or decrease the wedge vertical spread.
+
+### Word editor
+
+![](../assets/images/word_edited.png)
+
+* Center handle shifts the word in any direction,
+* Right handle modifies the word dimensions, by increasing or decreasing the font size.